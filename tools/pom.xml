--- conflicted
+++ resolved
@@ -21,11 +21,7 @@
   <parent>
     <groupId>com.google</groupId>
     <artifactId>bitcoinj-parent</artifactId>
-<<<<<<< HEAD
     <version>0.9-MB-ALICE-SNAPSHOT</version>
-=======
-    <version>0.9</version>
->>>>>>> 67b187c4
   </parent>
   <modelVersion>4.0.0</modelVersion>
 
