<?xml version="1.0" encoding="UTF-8"?>
<!--
  ~ Copyright 2012 Google Inc.
  ~
  ~ Licensed under the Apache License, Version 2.0 (the "License");
  ~ you may not use this file except in compliance with the License.
  ~ You may obtain a copy of the License at
  ~
  ~    http://www.apache.org/licenses/LICENSE-2.0
  ~
  ~ Unless required by applicable law or agreed to in writing, software
  ~ distributed under the License is distributed on an "AS IS" BASIS,
  ~ WITHOUT WARRANTIES OR CONDITIONS OF ANY KIND, either express or implied.
  ~ See the License for the specific language governing permissions and
  ~ limitations under the License.
  -->

<project xmlns="http://maven.apache.org/POM/4.0.0"
         xmlns:xsi="http://www.w3.org/2001/XMLSchema-instance"
         xsi:schemaLocation="http://maven.apache.org/POM/4.0.0 http://maven.apache.org/xsd/maven-4.0.0.xsd">
  <parent>
    <groupId>com.google</groupId>
<<<<<<< HEAD
    <artifactId>monacoinj-parent</artifactId>
    <version>0.11.1-MB-ALICE-mona1</version>
=======
    <artifactId>bitcoinj-parent</artifactId>
    <version>0.11.2-MB-ALICE</version>
>>>>>>> 8e6928ad
  </parent>
  <modelVersion>4.0.0</modelVersion>

  <artifactId>monacoinj-tools</artifactId>

  <name>monacoinj Tools</name>
  <description>A collection of useful tools that use the dogecoinj library to perform wallet operations</description>

  <build>
      <plugins>
          <plugin>
              <groupId>org.apache.maven.plugins</groupId>
              <artifactId>maven-shade-plugin</artifactId>
              <version>1.6</version>
              <configuration>
                  <!-- Remove dead classes -->
                  <minimizeJar>false</minimizeJar>
                  <filters>
                      <filter>
                          <!-- exclude signatures, the bundling process breaks them for some reason -->
                          <artifact>*:*</artifact>
                          <excludes>
                              <exclude>META-INF/*.SF</exclude>
                              <exclude>META-INF/*.DSA</exclude>
                              <exclude>META-INF/*.RSA</exclude>
                          </excludes>
                      </filter>
                  </filters>
                  <transformers>
                      <transformer implementation="org.apache.maven.plugins.shade.resource.ManifestResourceTransformer">
                          <mainClass>com.google.monacoin.tools.WalletTool</mainClass>
                      </transformer>
                  </transformers>
              </configuration>
              <executions>
                  <execution>
                      <phase>package</phase>
                      <goals>
                          <goal>shade</goal>
                      </goals>
                  </execution>
              </executions>
          </plugin>
      </plugins>
  </build>

  <dependencies>
    <dependency>
      <groupId>com.google</groupId>
      <artifactId>monacoinj</artifactId>
      <version>${project.parent.version}</version>
    </dependency>
    <dependency>
      <groupId>net.sf.jopt-simple</groupId>
      <artifactId>jopt-simple</artifactId>
      <version>4.3</version>
    </dependency>
    <dependency>
      <groupId>org.slf4j</groupId>
      <artifactId>slf4j-jdk14</artifactId>
      <version>1.7.5</version>
    </dependency>
    <dependency>
      <groupId>com.h2database</groupId>
      <artifactId>h2</artifactId>
      <version>1.3.167</version>
    </dependency>
  </dependencies>
</project><|MERGE_RESOLUTION|>--- conflicted
+++ resolved
@@ -20,13 +20,8 @@
          xsi:schemaLocation="http://maven.apache.org/POM/4.0.0 http://maven.apache.org/xsd/maven-4.0.0.xsd">
   <parent>
     <groupId>com.google</groupId>
-<<<<<<< HEAD
     <artifactId>monacoinj-parent</artifactId>
-    <version>0.11.1-MB-ALICE-mona1</version>
-=======
-    <artifactId>bitcoinj-parent</artifactId>
-    <version>0.11.2-MB-ALICE</version>
->>>>>>> 8e6928ad
+    <version>0.11.2-MB-ALICE-mona1</version>
   </parent>
   <modelVersion>4.0.0</modelVersion>
 
