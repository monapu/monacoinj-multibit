<?xml version="1.0" encoding="UTF-8"?>
<!--
  ~ Copyright 2012 Google Inc.
  ~
  ~ Licensed under the Apache License, Version 2.0 (the "License");
  ~ you may not use this file except in compliance with the License.
  ~ You may obtain a copy of the License at
  ~
  ~    http://www.apache.org/licenses/LICENSE-2.0
  ~
  ~ Unless required by applicable law or agreed to in writing, software
  ~ distributed under the License is distributed on an "AS IS" BASIS,
  ~ WITHOUT WARRANTIES OR CONDITIONS OF ANY KIND, either express or implied.
  ~ See the License for the specific language governing permissions and
  ~ limitations under the License.
  -->

<project xmlns="http://maven.apache.org/POM/4.0.0"
         xmlns:xsi="http://www.w3.org/2001/XMLSchema-instance"
         xsi:schemaLocation="http://maven.apache.org/POM/4.0.0 http://maven.apache.org/xsd/maven-4.0.0.xsd">
  <parent>
    <groupId>com.google</groupId>
    <artifactId>bitcoinj-parent</artifactId>
<<<<<<< HEAD
    <version>0.10.1-MB-ALICE</version>
=======
    <version>0.10.2</version>
>>>>>>> 2cfa39f2
  </parent>
  <modelVersion>4.0.0</modelVersion>

  <artifactId>bitcoinj-tools</artifactId>

  <name>bitcoinj Tools</name>
  <description>A collection of useful tools that use the bitcoinj library to perform wallet operations</description>

  <build>
      <plugins>
          <plugin>
              <groupId>org.apache.maven.plugins</groupId>
              <artifactId>maven-shade-plugin</artifactId>
              <version>1.6</version>
              <configuration>
                  <!-- Remove dead classes -->
                  <minimizeJar>false</minimizeJar>
                  <filters>
                      <filter>
                          <!-- exclude signatures, the bundling process breaks them for some reason -->
                          <artifact>*:*</artifact>
                          <excludes>
                              <exclude>META-INF/*.SF</exclude>
                              <exclude>META-INF/*.DSA</exclude>
                              <exclude>META-INF/*.RSA</exclude>
                          </excludes>
                      </filter>
                  </filters>
                  <transformers>
                      <transformer implementation="org.apache.maven.plugins.shade.resource.ManifestResourceTransformer">
                          <mainClass>com.google.bitcoin.tools.WalletTool</mainClass>
                      </transformer>
                  </transformers>
              </configuration>
              <executions>
                  <execution>
                      <phase>package</phase>
                      <goals>
                          <goal>shade</goal>
                      </goals>
                  </execution>
              </executions>
          </plugin>
      </plugins>
  </build>

  <dependencies>
    <dependency>
      <groupId>com.google</groupId>
      <artifactId>bitcoinj</artifactId>
      <version>${project.parent.version}</version>
    </dependency>
    <dependency>
      <groupId>net.sf.jopt-simple</groupId>
      <artifactId>jopt-simple</artifactId>
      <version>4.3</version>
    </dependency>
    <dependency>
      <groupId>org.slf4j</groupId>
      <artifactId>slf4j-jdk14</artifactId>
      <version>1.6.4</version>
    </dependency>
    <dependency>
      <groupId>com.h2database</groupId>
      <artifactId>h2</artifactId>
      <version>1.3.167</version>
    </dependency>
  </dependencies>
</project><|MERGE_RESOLUTION|>--- conflicted
+++ resolved
@@ -21,11 +21,7 @@
   <parent>
     <groupId>com.google</groupId>
     <artifactId>bitcoinj-parent</artifactId>
-<<<<<<< HEAD
-    <version>0.10.1-MB-ALICE</version>
-=======
-    <version>0.10.2</version>
->>>>>>> 2cfa39f2
+    <version>0.10.2-MB-ALICE</version>
   </parent>
   <modelVersion>4.0.0</modelVersion>
 
