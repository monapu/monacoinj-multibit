--- conflicted
+++ resolved
@@ -17,11 +17,6 @@
 
 import java.util.Arrays;
 
-<<<<<<< HEAD
-import com.google.common.base.Preconditions;
-
-=======
->>>>>>> ace274bb
 /**
  * <p>An EncryptedPrivateKey contains the information produced after encrypting the private key bytes of an ECKey.</p>
  *
