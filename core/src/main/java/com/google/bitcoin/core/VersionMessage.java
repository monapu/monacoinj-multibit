--- conflicted
+++ resolved
@@ -74,12 +74,8 @@
     public boolean relayTxesBeforeFilter;
 
     /** The version of this library release, as a string. */
-<<<<<<< HEAD
-    public static final String BITCOINJ_VERSION = "0.11.1";
-
-=======
     public static final String BITCOINJ_VERSION = "0.11.2";
->>>>>>> 2733004e
+
     /** The value that is prepended to the subVer field of this application. */
     public static final String LIBRARY_SUBVER = "/BitCoinJ:" + BITCOINJ_VERSION + "/";
 
