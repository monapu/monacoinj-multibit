--- conflicted
+++ resolved
@@ -30,12 +30,8 @@
 import java.lang.ref.WeakReference;
 import java.math.BigInteger;
 
-<<<<<<< HEAD
-import static com.google.common.base.Preconditions.checkArgument;
-import static com.google.common.base.Preconditions.checkNotNull;
-=======
 import static com.google.common.base.Preconditions.*;
->>>>>>> 95abd140
+
 
 /**
  * A TransactionOutput message contains a scriptPubKey that controls who is able to spend its value. It is a sub-part
@@ -322,18 +318,10 @@
     }
 
     /**
-<<<<<<< HEAD
-     * Returns the transaction that owns this output, or null if this is a free standing object.
-     */
-    @Nullable
-    public Transaction getParentTransaction() {
-        return parentTransaction;
-=======
      * Returns the transaction that owns this output, or throws NullPointerException if unowned.
      */
     public Transaction getParentTransaction() {
         return checkNotNull(parentTransaction, "Free-standing TransactionOutput");
->>>>>>> 95abd140
     }
 
     /**
