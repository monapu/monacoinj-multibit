--- conflicted
+++ resolved
@@ -507,12 +507,7 @@
                 // We may get back a different transaction object.
                 tx = memoryPool.seen(tx, getAddress());
             }
-<<<<<<< HEAD
-            final Transaction fTx = tx;
-            // System.out.println("Peer#processTransaction fTx = " + fTx.getHashAsString() + ", identityHashCode = " + System.identityHashCode(fTx));
-=======
             fTx = tx;
->>>>>>> 4a480829
             // Label the transaction as coming in from the P2P network (as opposed to being created by us, direct import,
             // etc). This helps the wallet decide how to risk analyze it later.
             fTx.getConfidence().setSource(TransactionConfidence.Source.NETWORK);
