--- conflicted
+++ resolved
@@ -537,13 +537,7 @@
         }
     }
 
-<<<<<<< HEAD
-    private void processTransaction(Transaction tx) throws VerificationException, IOException {
-        // System.out.println("Peer#processTransaction tx = " + tx.getHashAsString() + ", identityHashCode = " + System.identityHashCode(tx));
-
-=======
     private void processTransaction(Transaction tx) throws VerificationException {
->>>>>>> 95abd140
         // Check a few basic syntax issues to ensure the received TX isn't nonsense.
         tx.verify();
         final Transaction fTx;
