--- conflicted
+++ resolved
@@ -168,12 +168,6 @@
      * @return An object that is semantically the same TX but may be a different object instance.
      */
     public Transaction seen(Transaction tx, PeerAddress byPeer) {
-<<<<<<< HEAD
-        // System.out.println("MemoryPool#seen peer " + byPeer.toString() + ", tx = " + tx.getHashAsString() + ", identityHashCode = " + System.identityHashCode(tx));
-
-        boolean skipUnlock = false;
-=======
->>>>>>> 4a480829
         lock.lock();
         try {
             cleanPool();
@@ -272,23 +266,10 @@
     }
 
     private void markBroadcast(PeerAddress byPeer, Transaction tx) {
-<<<<<<< HEAD
-        // Marking a TX as broadcast by a peer can run event listeners that might call back into Peer or PeerGroup.
-        // Thus we unlock ourselves here to avoid potential inversions.
-        //System.out.println("MemoryPool#markBroadcastBy peer " + byPeer.toString() + ", tx = " + tx.getHashAsString() + ", identityHashCode = " + System.identityHashCode(tx));
-        checkState(lock.isLocked());
-        lock.unlock();
-        try {
-            tx.getConfidence().markBroadcastBy(byPeer);
-        } finally {
-            lock.lock();
-        }
-=======
         checkState(lock.isHeldByCurrentThread());
         final TransactionConfidence confidence = tx.getConfidence();
         confidence.markBroadcastBy(byPeer);
         confidence.queueListeners(TransactionConfidence.Listener.ChangeReason.SEEN_PEERS);
->>>>>>> 4a480829
     }
 
     /**
