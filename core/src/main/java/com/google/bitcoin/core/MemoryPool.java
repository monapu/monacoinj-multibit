--- conflicted
+++ resolved
@@ -194,11 +194,7 @@
                     entry.addresses = null;
                     TransactionConfidence confidence = tx.getConfidence();
                     log.debug("Adding tx [{}] {} to the memory pool",
-<<<<<<< HEAD
-                            new Object[]{confidence.numBroadcastPeers(), tx.getHashAsString()});
-=======
                             confidence.numBroadcastPeers(), tx.getHashAsString());
->>>>>>> 95abd140
                     for (PeerAddress a : addrs) {
                         markBroadcast(a, tx);
                     }
@@ -252,11 +248,7 @@
                     if (tx != null) {
                         markBroadcast(byPeer, tx);
                         log.debug("{}: Peer announced transaction we have seen before [{}] {}",
-<<<<<<< HEAD
-                                new Object[]{byPeer, tx.getConfidence().numBroadcastPeers(), tx.getHashAsString() + " " + System.identityHashCode(tx)});
-=======
                                 byPeer, tx.getConfidence().numBroadcastPeers(), tx.getHashAsString());
->>>>>>> 95abd140
                     } else {
                         // The inv is telling us about a transaction that we previously downloaded, and threw away
                         // because nothing found it interesting enough to keep around. So do nothing.
