/**
 * Copyright 2013 Google Inc.
 * Copyright 2014 Andreas Schildbach
 *
 * Licensed under the Apache License, Version 2.0 (the "License");
 * you may not use this file except in compliance with the License.
 * You may obtain a copy of the License at
 *
 *    http://www.apache.org/licenses/LICENSE-2.0
 *
 * Unless required by applicable law or agreed to in writing, software
 * distributed under the License is distributed on an "AS IS" BASIS,
 * WITHOUT WARRANTIES OR CONDITIONS OF ANY KIND, either express or implied.
 * See the License for the specific language governing permissions and
 * limitations under the License.
 */

package com.google.bitcoin.core;

import com.google.bitcoin.IsMultiBitClass;
import com.google.bitcoin.core.TransactionConfidence.ConfidenceType;
import com.google.bitcoin.crypto.KeyCrypter;
import com.google.bitcoin.crypto.KeyCrypterException;
import com.google.bitcoin.crypto.KeyCrypterScrypt;
import com.google.bitcoin.script.Script;
import com.google.bitcoin.script.ScriptBuilder;
import com.google.bitcoin.script.ScriptChunk;
import com.google.bitcoin.store.UnreadableWalletException;
import com.google.bitcoin.store.WalletProtobufSerializer;
import com.google.bitcoin.utils.ListenerRegistration;
import com.google.bitcoin.utils.Threading;
import com.google.bitcoin.wallet.*;
import com.google.bitcoin.wallet.WalletTransaction.Pool;
import com.google.common.collect.*;
import com.google.common.primitives.Ints;
import com.google.common.primitives.Longs;
import com.google.common.util.concurrent.FutureCallback;
import com.google.common.util.concurrent.Futures;
import com.google.common.util.concurrent.ListenableFuture;
import com.google.common.util.concurrent.SettableFuture;
import org.bitcoinj.wallet.Protos.Wallet.EncryptionType;
import org.multibit.store.MultiBitWalletExtension;
import org.multibit.store.MultiBitWalletProtobufSerializer;
import org.multibit.store.MultiBitWalletVersion;
import org.slf4j.Logger;
import org.slf4j.LoggerFactory;
import org.spongycastle.crypto.params.KeyParameter;
import org.spongycastle.util.encoders.Hex;

import javax.annotation.Nonnull;
import javax.annotation.Nullable;
import javax.annotation.concurrent.GuardedBy;
import java.io.*;
import java.math.BigInteger;
import java.util.*;
import java.util.Map.Entry;
import java.util.concurrent.CopyOnWriteArrayList;
import java.util.concurrent.Executor;
import java.util.concurrent.TimeUnit;
import java.util.concurrent.locks.ReentrantLock;

import static com.google.bitcoin.core.Utils.bitcoinValueToFriendlyString;
import static com.google.bitcoin.core.Utils.bitcoinValueToPlainString;
import static com.google.common.base.Preconditions.*;

// To do list:
//
// This whole class has evolved over a period of years and needs a ground-up rewrite.
//
// - Take all wallet-relevant data out of Transaction and put it into WalletTransaction. Make Transaction immutable.
// - Only store relevant transaction outputs, don't bother storing the rest of the data.
// - Split block chain and tx output tracking into a superclass that doesn't have any key or spending related code.
// - Simplify how transactions are tracked and stored: in particular, have the wallet maintain positioning information
//   for transactions independent of the transactions themselves, so the timeline can be walked without having to
//   process and sort every single transaction.
// - Decompose the class where possible: break logic out into classes that can be customized/replaced by the user.
//     - [Auto]saving to a backing store
//     - Key management
//     - just generally make Wallet smaller and easier to work with
// - Make clearing of transactions able to only rewind the wallet a certain distance instead of all blocks.
// - Make it scale:
//     - eliminate all the algorithms with quadratic complexity (or worse)
//     - don't require everything to be held in RAM at once
//     - consider allowing eviction of no longer re-orgable transactions or keys that were used up

/**
 * <p>A Wallet stores keys and a record of transactions that send and receive value from those keys. Using these,
 * it is able to create new transactions that spend the recorded transactions, and this is the fundamental operation
 * of the Bitcoin protocol.</p>
 *
 * <p>To learn more about this class, read <b><a href="http://code.google.com/p/bitcoinj/wiki/WorkingWithTheWallet">
 *     working with the wallet.</a></b></p>
 *
 * <p>To fill up a Wallet with transactions, you need to use it in combination with a {@link BlockChain} and various
 * other objects, see the <a href="http://code.google.com/p/bitcoinj/wiki/GettingStarted">Getting started</a> tutorial
 * on the website to learn more about how to set everything up.</p>
 *
 * <p>Wallets can be serialized using either Java serialization - this is not compatible across versions of bitcoinj,
 * or protocol buffer serialization. You need to save the wallet whenever it changes, there is an auto-save feature
 * that simplifies this for you although you're still responsible for manually triggering a save when your app is about
 * to quit because the auto-save feature waits a moment before actually committing to disk to avoid IO thrashing when
 * the wallet is changing very fast (eg due to a block chain sync). See
 * {@link Wallet#autosaveToFile(java.io.File, long, java.util.concurrent.TimeUnit, com.google.bitcoin.wallet.WalletFiles.Listener)}
 * for more information about this.</p>
 */
public class Wallet implements Serializable, BlockChainListener, PeerFilterProvider, IsMultiBitClass {
    private static final Logger log = LoggerFactory.getLogger(Wallet.class);
    private static final long serialVersionUID = 2L;
    private static final int MINIMUM_BLOOM_DATA_LENGTH = 8;

    protected final ReentrantLock lock = Threading.lock("wallet");

    // The various pools below give quick access to wallet-relevant transactions by the state they're in:
    //
    // Pending:  Transactions that didn't make it into the best chain yet. Pending transactions can be killed if a
    //           double-spend against them appears in the best chain, in which case they move to the dead pool.
    //           If a double-spend appears in the pending state as well, currently we just ignore the second
    //           and wait for the miners to resolve the race.
    // Unspent:  Transactions that appeared in the best chain and have outputs we can spend. Note that we store the
    //           entire transaction in memory even though for spending purposes we only really need the outputs, the
    //           reason being that this simplifies handling of re-orgs. It would be worth fixing this in future.
    // Spent:    Transactions that appeared in the best chain but don't have any spendable outputs. They're stored here
    //           for history browsing/auditing reasons only and in future will probably be flushed out to some other
    //           kind of cold storage or just removed.
    // Dead:     Transactions that we believe will never confirm get moved here, out of pending. Note that the Satoshi
    //           client has no notion of dead-ness: the assumption is that double spends won't happen so there's no
    //           need to notify the user about them. We take a more pessimistic approach and try to track the fact that
    //           transactions have been double spent so applications can do something intelligent (cancel orders, show
    //           to the user in the UI, etc). A transaction can leave dead and move into spent/unspent if there is a
    //           re-org to a chain that doesn't include the double spend.

    final Map<Sha256Hash, Transaction> pending;
    final Map<Sha256Hash, Transaction> unspent;
    final Map<Sha256Hash, Transaction> spent;
    final Map<Sha256Hash, Transaction> dead;

    // All transactions together.
    final Map<Sha256Hash, Transaction> transactions;

    // A list of public/private EC keys owned by this user. Access it using addKey[s], hasKey[s] and findPubKeyFromHash.
    private ArrayList<ECKey> keychain;

    // A list of scripts watched by this wallet.
    private Set<Script> watchedScripts;

    private NetworkParameters params;

    @Nullable private Sha256Hash lastBlockSeenHash;
    private int lastBlockSeenHeight;
    private long lastBlockSeenTimeSecs;

    private transient CopyOnWriteArrayList<ListenerRegistration<WalletEventListener>> eventListeners;

    // A listener that relays confidence changes from the transaction confidence object to the wallet event listener,
    // as a convenience to API users so they don't have to register on every transaction themselves.
    private transient TransactionConfidence.Listener txConfidenceListener;

    // If a TX hash appears in this set then notifyNewBestBlock will ignore it, as its confidence was already set up
    // in receive() via Transaction.setBlockAppearance(). As the BlockChain always calls notifyNewBestBlock even if
    // it sent transactions to the wallet, without this we'd double count.
    private transient HashSet<Sha256Hash> ignoreNextNewBlock;
    // Whether or not to ignore nLockTime > 0 transactions that are received to the mempool.
    private boolean acceptRiskyTransactions;

    // Stuff for notifying transaction objects that we changed their confidences. The purpose of this is to avoid
    // spuriously sending lots of repeated notifications to listeners that API users aren't really interested in as a
    // side effect of how the code is written (e.g. during re-orgs confidence data gets adjusted multiple times).
    private int onWalletChangedSuppressions;
    private boolean insideReorg;
    private Map<Transaction, TransactionConfidence.Listener.ChangeReason> confidenceChanged;
    private volatile WalletFiles vFileManager;
    // Object that is used to send transactions asynchronously when the wallet requires it.
    private volatile TransactionBroadcaster vTransactionBroadcaster;
    // UNIX time in seconds. Money controlled by keys created before this time will be automatically respent to a key
    // that was created after it. Useful when you believe some keys have been compromised.
    private volatile long vKeyRotationTimestamp;
    private volatile boolean vKeyRotationEnabled;

    private transient CoinSelector coinSelector = new DefaultCoinSelector();

    // The keyCrypter for the wallet. This specifies the algorithm used for encrypting and decrypting the private keys.
    private KeyCrypter keyCrypter;

    /**
     * The wallet version. This can be used to track breaking changes in the wallet format.
     * You can also use it to detect wallets that come from the future (ie they contain features you
     * do not know how to deal with).
     */
    MultiBitWalletVersion version;

    /**
     * A description for the wallet.
     */
    String description;

    // Stores objects that know how to serialize/unserialize themselves to byte streams and whether they're mandatory
    // or not. The string key comes from the extension itself.
    private final HashMap<String, WalletExtension> extensions;
    // Object that performs risk analysis of received pending transactions. We might reject transactions that seem like
    // a high risk of being a double spending attack.
    private RiskAnalysis.Analyzer riskAnalyzer = DefaultRiskAnalysis.FACTORY;

    /**
     * Creates a new, empty wallet with no keys and no transactions. If you want to restore a wallet from disk instead,
     * see loadFromFile.
     */
    public Wallet(NetworkParameters params) {
        this.params = checkNotNull(params);
        keychain = new ArrayList<ECKey>();
        watchedScripts = Sets.newHashSet();
        unspent = new HashMap<Sha256Hash, Transaction>();
        spent = new HashMap<Sha256Hash, Transaction>();
        pending = new HashMap<Sha256Hash, Transaction>();
        dead = new HashMap<Sha256Hash, Transaction>();
        transactions = new HashMap<Sha256Hash, Transaction>();
        eventListeners = new CopyOnWriteArrayList<ListenerRegistration<WalletEventListener>>();
        extensions = new HashMap<String, WalletExtension>();
        
        if (keyCrypter != null) {
            // If the wallet is encrypted, add a wallet protect extension.
            MultiBitWalletExtension multibitWalletExtension = new MultiBitWalletExtension();
            extensions.put(multibitWalletExtension.getWalletExtensionID(), multibitWalletExtension);
            
            // The wallet version indicates the wallet is encrypted.
            setVersion(MultiBitWalletVersion.PROTOBUF_ENCRYPTED);
        } else {
            // The wallet version indicates the wallet is unencrypted.
            setVersion(MultiBitWalletVersion.PROTOBUF);
        }
        confidenceChanged = new HashMap<Transaction, TransactionConfidence.Listener.ChangeReason>();
        createTransientState();
    }

    /**
     * Create a wallet with a keyCrypter to use in encrypting and decrypting keys.
     */
    public Wallet(NetworkParameters params, KeyCrypter keyCrypter) {
        this(params);
        this.keyCrypter = checkNotNull(keyCrypter);

        // The wallet is encrypted, add a wallet protect extension.
        MultiBitWalletExtension multibitWalletExtension = new MultiBitWalletExtension();
        extensions.put(multibitWalletExtension.getWalletExtensionID(), multibitWalletExtension);

        // The wallet version indicates the wallet is encrypted.
        setVersion(MultiBitWalletVersion.PROTOBUF_ENCRYPTED);
    }

    private void createTransientState() {
        ignoreNextNewBlock = new HashSet<Sha256Hash>();
        txConfidenceListener = new TransactionConfidence.Listener() {
            @Override
            public void onConfidenceChanged(Transaction tx, TransactionConfidence.Listener.ChangeReason reason) {
                // This will run on the user code thread so we shouldn't do anything too complicated here.
                // We only want to queue a wallet changed event and auto-save if the number of peers announcing
                // the transaction has changed, as that confidence change is made by the networking code which
                // doesn't necessarily know at that point which wallets contain which transactions, so it's up
                // to us to listen for that. Other types of confidence changes (type, etc) are triggered by us,
                // so we'll queue up a wallet change event in other parts of the code.
                if (reason == ChangeReason.SEEN_PEERS) {
                    lock.lock();
                    try {
                        checkBalanceFuturesLocked(null);
                        queueOnTransactionConfidenceChanged(tx);
                        maybeQueueOnWalletChanged();
                    } finally {
                        lock.unlock();
                    }
                }
            }
        };
        coinSelector = new DefaultCoinSelector();
        acceptRiskyTransactions = false;
    }

    public NetworkParameters getNetworkParameters() {
        return params;
    }
    
    public void setNetworkParameters(NetworkParameters params) {
        this.params = params;
    }

    /** Returns the parameters this wallet was created with. */
    public NetworkParameters getParams() {
        return params;
    }

    /**
     * Returns a snapshot of the keychain. This view is not live.
     */
    public List<ECKey> getKeys() {
        lock.lock();
        try {
            return new ArrayList<ECKey>(keychain);
        } finally {
            lock.unlock();
        }
    }

    /**
     * Returns a snapshot of the watched scripts. This view is not live.
     */
    public List<Script> getWatchedScripts() {
        lock.lock();
        try {
            return new ArrayList<Script>(watchedScripts);
        } finally {
            lock.unlock();
        }
    }

    /**
     * Removes the given key from the keychain. Be very careful with this - losing a private key <b>destroys the
     * money associated with it</b>.
     * @return Whether the key was removed or not.
     */
    public boolean removeKey(ECKey key) {
        lock.lock();
        try {
            return keychain.remove(key);
        } finally {
            lock.unlock();
        }
    }

    /**
     * Returns a snapshot of the keychain. This view is live.
     */
    public List<ECKey> getKeychain() {
        lock.lock();
        try {
            return keychain;
        } finally {
            lock.unlock();
        }
    }

    /**
     * Returns the number of keys in the keychain.
     */
    public int getKeychainSize() {
        lock.lock();
        try {
            return keychain.size();
        } finally {
            lock.unlock();
        }
    }

    /** Saves the wallet first to the given temp file, then renames to the dest file. */
    public void saveToFile(File temp, File destFile) throws IOException {
        FileOutputStream stream = null;
        lock.lock();
        try {
            stream = new FileOutputStream(temp);
            saveToFileStream(stream);
            // Attempt to force the bits to hit the disk. In reality the OS or hard disk itself may still decide
            // to not write through to physical media for at least a few seconds, but this is the best we can do.
            stream.flush();
            stream.getFD().sync();
            stream.close();
            stream = null;
            if (Utils.isWindows()) {
                // Work around an issue on Windows whereby you can't rename over existing files.
                File canonical = destFile.getCanonicalFile();
                canonical.delete();
                if (temp.renameTo(canonical))
                    return;  // else fall through.
                throw new IOException("Failed to rename " + temp + " to " + canonical);
            } else if (!temp.renameTo(destFile)) {
                throw new IOException("Failed to rename " + temp + " to " + destFile);
            }
        } catch (RuntimeException e) {
            log.error("Failed whilst saving wallet", e);
            throw e;
        } finally {
            lock.unlock();
            if (stream != null) {
                stream.close();
            }
        }
    }

    /**
     * Uses protobuf serialization to save the wallet to the given file. To learn more about this file format, see
     * {@link WalletProtobufSerializer}. Writes out first to a temporary file in the same directory and then renames
     * once written.
     */
    public void saveToFile(File f) throws IOException {
        File directory = f.getAbsoluteFile().getParentFile();
        File temp = File.createTempFile("wallet", null, directory);
        saveToFile(temp, f);
    }

    /**
     * <p>Whether or not the wallet will ignore received pending transactions that fail the selected
     * {@link RiskAnalysis}. By default, if a transaction is considered risky then it won't enter the wallet
     * and won't trigger any event listeners. If you set this property to true, then all transactions will
     * be allowed in regardless of risk. Currently, the {@link DefaultRiskAnalysis} checks for non-finality of
     * transactions. You should not encounter these outside of special protocols.</p>
     *
     * <p>Note that this property is not serialized. You have to set it each time a Wallet object is constructed,
     * even if it's loaded from a protocol buffer.</p>
     */
    public void setAcceptRiskyTransactions(boolean acceptRiskyTransactions) {
        lock.lock();
        try {
            this.acceptRiskyTransactions = acceptRiskyTransactions;
        } finally {
            lock.unlock();
        }
    }

    /**
     * See {@link Wallet#setAcceptRiskyTransactions(boolean)} for an explanation of this property.
     */
    public boolean doesAcceptRiskyTransactions() {
        lock.lock();
        try {
            return acceptRiskyTransactions;
        } finally {
            lock.unlock();
        }
    }

    /**
     * Sets the {@link RiskAnalysis} implementation to use for deciding whether received pending transactions are risky
     * or not. If the analyzer says a transaction is risky, by default it will be dropped. You can customize this
     * behaviour with {@link #setAcceptRiskyTransactions(boolean)}.
     */
    public void setRiskAnalyzer(RiskAnalysis.Analyzer analyzer) {
        lock.lock();
        try {
            this.riskAnalyzer = checkNotNull(analyzer);
        } finally {
            lock.unlock();
        }
    }

    /**
     * Gets the current {@link RiskAnalysis} implementation. The default is {@link DefaultRiskAnalysis}.
     */
    public RiskAnalysis.Analyzer getRiskAnalyzer() {
        lock.lock();
        try {
            return riskAnalyzer;
        } finally {
            lock.unlock();
        }
    }

    /**
     * <p>Sets up the wallet to auto-save itself to the given file, using temp files with atomic renames to ensure
     * consistency. After connecting to a file, you no longer need to save the wallet manually, it will do it
     * whenever necessary. Protocol buffer serialization will be used.</p>
     *
     * <p>If delayTime is set, a background thread will be created and the wallet will only be saved to
     * disk every so many time units. If no changes have occurred for the given time period, nothing will be written.
     * In this way disk IO can be rate limited. It's a good idea to set this as otherwise the wallet can change very
     * frequently, eg if there are a lot of transactions in it or during block sync, and there will be a lot of redundant
     * writes. Note that when a new key is added, that always results in an immediate save regardless of
     * delayTime. <b>You should still save the wallet manually when your program is about to shut down as the JVM
     * will not wait for the background thread.</b></p>
     *
     * <p>An event listener can be provided. If a delay >0 was specified, it will be called on a background thread
     * with the wallet locked when an auto-save occurs. If delay is zero or you do something that always triggers
     * an immediate save, like adding a key, the event listener will be invoked on the calling threads.</p>
     *
     * @param f The destination file to save to.
     * @param delayTime How many time units to wait until saving the wallet on a background thread.
     * @param timeUnit the unit of measurement for delayTime.
     * @param eventListener callback to be informed when the auto-save thread does things, or null
     */
    public WalletFiles autosaveToFile(File f, long delayTime, TimeUnit timeUnit,
                                      @Nullable WalletFiles.Listener eventListener) {
        lock.lock();
        try {
            checkState(vFileManager == null, "Already auto saving this wallet.");
            WalletFiles manager = new WalletFiles(this, f, delayTime, timeUnit);
            if (eventListener != null)
                manager.setListener(eventListener);
            vFileManager = manager;
            return manager;
        } finally {
            lock.unlock();
        }
    }

    /**
     * <p>
     * Disables auto-saving, after it had been enabled with
     * {@link Wallet#autosaveToFile(java.io.File, long, java.util.concurrent.TimeUnit, com.google.bitcoin.wallet.WalletFiles.Listener)}
     * before. This method blocks until finished.
     * </p>
     */
    public void shutdownAutosaveAndWait() {
        lock.lock();
        try {
            WalletFiles files = vFileManager;
            vFileManager = null;
            checkState(files != null, "Auto saving not enabled.");
            files.shutdownAndWait();
        } finally {
            lock.unlock();
        }
    }

    private void saveLater() {
        WalletFiles files = vFileManager;
        if (files != null)
            files.saveLater();
    }

    /** If auto saving is enabled, do an immediate sync write to disk ignoring any delays. */
    private void saveNow() {
        WalletFiles files = vFileManager;
        if (files != null) {
            try {
                files.saveNow();  // This calls back into saveToFile().
            } catch (IOException e) {
                // Can't really do much at this point, just let the API user know.
                log.error("Failed to save wallet to disk!", e);
                Thread.UncaughtExceptionHandler handler = Threading.uncaughtExceptionHandler;
                if (handler != null)
                    handler.uncaughtException(Thread.currentThread(), e);
            }
        }
    }

    /**
     * Uses protobuf serialization to save the wallet to the given file stream. To learn more about this file format, see
     * {@link WalletProtobufSerializer}.
     */
    public void saveToFileStream(OutputStream f) throws IOException {
        lock.lock();
        try {
            new MultiBitWalletProtobufSerializer().writeWallet(this, f);
        } finally {
            lock.unlock();
        }
    }

    /**
     * Returns a wallet deserialized from the given file.
     */
    public static Wallet loadFromFile(File f) throws UnreadableWalletException {
        try {
            FileInputStream stream = null;
            try {
                stream = new FileInputStream(f);
                return loadFromFileStream(stream);
            } finally {
                if (stream != null) stream.close();
            }
        } catch (IOException e) {
            throw new UnreadableWalletException("Could not open file", e);
        }
    }
    
    public boolean isConsistent() {
        // Seems too aggressive on replay, switch off.
        return true;
    }

    /**
     * Returns a wallet deserialized from the given input stream.
     */
    public static Wallet loadFromFileStream(InputStream stream) throws UnreadableWalletException {
        Wallet wallet;

        wallet = new MultiBitWalletProtobufSerializer().readWallet(stream);
        if (!wallet.isConsistent()) {
           log.error("Loaded an inconsistent wallet");
        }

        return wallet;
    }

    private void readObject(ObjectInputStream in) throws IOException, ClassNotFoundException {
        in.defaultReadObject();
        createTransientState();
    }
    
    /**
     * Called by the {@link BlockChain} when we receive a new filtered block that contains a transactions previously
     * received by a call to @{link receivePending}.<p>
     *
     * This is necessary for the internal book-keeping Wallet does. When a transaction is received that sends us
     * coins it is added to a pool so we can use it later to create spends. When a transaction is received that
     * consumes outputs they are marked as spent so they won't be used in future.<p>
     *
     * A transaction that spends our own coins can be received either because a spend we created was accepted by the
     * network and thus made it into a block, or because our keys are being shared between multiple instances and
     * some other node spent the coins instead. We still have to know about that to avoid accidentally trying to
     * double spend.<p>
     *
     * A transaction may be received multiple times if is included into blocks in parallel chains. The blockType
     * parameter describes whether the containing block is on the main/best chain or whether it's on a presently
     * inactive side chain. We must still record these transactions and the blocks they appear in because a future
     * block might change which chain is best causing a reorganize. A re-org can totally change our balance!
     */
    public void notifyTransactionIsInBlock(Sha256Hash txHash, StoredBlock block,
                                           BlockChain.NewBlockType blockType,
                                           int relativityOffset) throws VerificationException {
        lock.lock();
        try {
            Transaction tx = transactions.get(txHash);
            if (tx == null) {
                log.error("TX {} not found despite being sent to wallet", txHash);
                return;
            }
            receive(tx, block, blockType, relativityOffset);
        } finally {
            lock.unlock();
        }
        if (blockType == AbstractBlockChain.NewBlockType.BEST_CHAIN) {
            // If some keys are considered to be bad, possibly move money assigned to them now.
            // This has to run outside the wallet lock as it may trigger broadcasting of new transactions.
            maybeRotateKeys();
        }
    }

    /**
     * <p>Called when we have found a transaction (via network broadcast or otherwise) that is relevant to this wallet
     * and want to record it. Note that we <b>cannot verify these transactions at all</b>, they may spend fictional
     * coins or be otherwise invalid. They are useful to inform the user about coins they can expect to receive soon,
     * and if you trust the sender of the transaction you can choose to assume they are in fact valid and will not
     * be double spent as an optimization.</p>
     *
     * <p>This is the same as {@link Wallet#receivePending(Transaction, java.util.List)} but allows you to override the
     * {@link Wallet#isPendingTransactionRelevant(Transaction)} sanity-check to keep track of transactions that are not
     * spendable or spend our coins. This can be useful when you want to keep track of transaction confidence on
     * arbitrary transactions. Note that transactions added in this way will still be relayed to peers and appear in
     * transaction lists like any other pending transaction (even when not relevant).</p>
     */
    public void receivePending(Transaction tx, @Nullable List<Transaction> dependencies, boolean overrideIsRelevant) throws VerificationException {
        // Can run in a peer thread. This method will only be called if a prior call to isPendingTransactionRelevant
        // returned true, so we already know by this point that it sends coins to or from our wallet, or is a double
        // spend against one of our other pending transactions.
        lock.lock();
        try {
            tx.verify();
            // Ignore it if we already know about this transaction. Receiving a pending transaction never moves it
            // between pools.
            EnumSet<Pool> containingPools = getContainingPools(tx);
            if (!containingPools.equals(EnumSet.noneOf(Pool.class))) {
                log.debug("Received tx we already saw in a block or created ourselves: " + tx.getHashAsString());
                return;
            }
            // Repeat the check of relevancy here, even though the caller may have already done so - this is to avoid
            // race conditions where receivePending may be being called in parallel.
            if (!overrideIsRelevant && !isPendingTransactionRelevant(tx))
                return;
            if (isTransactionRisky(tx, dependencies) && !acceptRiskyTransactions)
                return;
            if (tx.getConfidence().getSource().equals(TransactionConfidence.Source.UNKNOWN)) {
                log.warn("Wallet received transaction with an unknown source. Consider tagging it!");
            }
            // If this tx spends any of our unspent outputs, mark them as spent now, then add to the pending pool. This
            // ensures that if some other client that has our keys broadcasts a spend we stay in sync. Also updates the
            // timestamp on the transaction and registers/runs event listeners.
            commitTx(tx);
        } finally {
            lock.unlock();
        }
        // maybeRotateKeys() will ignore pending transactions so we don't bother calling it here (see the comments
        // in that function for an explanation of why).
    }

    /**
     * Given a transaction and an optional list of dependencies (recursive/flattened), returns true if the given
     * transaction would be rejected by the analyzer, or false otherwise. The result of this call is independent
     * of the value of {@link #doesAcceptRiskyTransactions()}. Risky transactions yield a logged warning. If you
     * want to know the reason why a transaction is risky, create an instance of the {@link RiskAnalysis} yourself
     * using the factory returned by {@link #getRiskAnalyzer()} and use it directly.
     */
    public boolean isTransactionRisky(Transaction tx, @Nullable List<Transaction> dependencies) {
        lock.lock();
        try {
            if (dependencies == null)
                dependencies = ImmutableList.of();
            RiskAnalysis analysis = riskAnalyzer.create(this, tx, dependencies);
            RiskAnalysis.Result result = analysis.analyze();
            if (result != RiskAnalysis.Result.OK) {
                log.warn("Pending transaction {} was considered risky: {}", tx.getHashAsString(), analysis);
                return true;
            }
            return false;
        } finally {
            lock.unlock();
        }
    }

    /**
     * <p>Called when we have found a transaction (via network broadcast or otherwise) that is relevant to this wallet
     * and want to record it. Note that we <b>cannot verify these transactions at all</b>, they may spend fictional
     * coins or be otherwise invalid. They are useful to inform the user about coins they can expect to receive soon,
     * and if you trust the sender of the transaction you can choose to assume they are in fact valid and will not
     * be double spent as an optimization.</p>
     *
     * <p>Before this method is called, {@link Wallet#isPendingTransactionRelevant(Transaction)} should have been
     * called to decide whether the wallet cares about the transaction - if it does, then this method expects the
     * transaction and any dependencies it has which are still in the memory pool.</p>
     */
    public void receivePending(Transaction tx, @Nullable List<Transaction> dependencies) throws VerificationException {
        receivePending(tx, dependencies, false);
    }

    /**
     * This method is used by a {@link Peer} to find out if a transaction that has been announced is interesting,
     * that is, whether we should bother downloading its dependencies and exploring the transaction to decide how
     * risky it is. If this method returns true then {@link Wallet#receivePending(Transaction, java.util.List)}
     * will soon be called with the transactions dependencies as well.
     */
    public boolean isPendingTransactionRelevant(Transaction tx) throws ScriptException {
        lock.lock();
        try {
            // Ignore it if we already know about this transaction. Receiving a pending transaction never moves it
            // between pools.
            EnumSet<Pool> containingPools = getContainingPools(tx);
            if (!containingPools.equals(EnumSet.noneOf(Pool.class))) {
                log.debug("Received tx we already saw in a block or created ourselves: " + tx.getHashAsString());
                return false;
            }

            // We only care about transactions that:
            //   - Send us coins
            //   - Spend our coins
            if (!isTransactionRelevant(tx)) {
                return false;
            }

            if (isTransactionRisky(tx, null) && !acceptRiskyTransactions) {
                log.warn("Received transaction {} with a lock time of {}, but not configured to accept these, discarding",
                        tx.getHashAsString(), tx.getLockTime());
                return false;
            }
            log.debug("Saw relevant pending transaction " + tx.toString());

            return true;
        } finally {
            lock.unlock();
        }
    }

    /**
     * <p>Returns true if the given transaction sends coins to any of our keys, or has inputs spending any of our outputs,
     * and if includeDoubleSpending is true, also returns true if tx has inputs that are spending outputs which are
     * not ours but which are spent by pending transactions.</p>
     *
     * <p>Note that if the tx has inputs containing one of our keys, but the connected transaction is not in the wallet,
     * it will not be considered relevant.</p>
     */
    public boolean isTransactionRelevant(Transaction tx) throws ScriptException {
        lock.lock();
        try {
            return tx.isMine(this) || tx.getValueSentFromMe(this).compareTo(BigInteger.ZERO) > 0 ||
                   tx.getValueSentToMe(this).compareTo(BigInteger.ZERO) > 0 ||
                   checkForDoubleSpendAgainstPending(tx, false);
        } finally {
            lock.unlock();
        }
    }

    /**
     * Checks if "tx" is spending any inputs of pending transactions. Not a general check, but it can work even if
     * the double spent inputs are not ours. Returns the pending tx that was double spent or null if none found.
     */
    private boolean checkForDoubleSpendAgainstPending(Transaction tx, boolean takeAction) {
        checkState(lock.isHeldByCurrentThread());
        // Compile a set of outpoints that are spent by tx.
        HashSet<TransactionOutPoint> outpoints = new HashSet<TransactionOutPoint>();
        for (TransactionInput input : tx.getInputs()) {
            outpoints.add(input.getOutpoint());
        }
        // Now for each pending transaction, see if it shares any outpoints with this tx.
        LinkedList<Transaction> doubleSpentTxns = Lists.newLinkedList();
        for (Transaction p : pending.values()) {
            for (TransactionInput input : p.getInputs()) {
                // This relies on the fact that TransactionOutPoint equality is defined at the protocol not object
                // level - outpoints from two different inputs that point to the same output compare the same.
                TransactionOutPoint outpoint = input.getOutpoint();
                if (outpoints.contains(outpoint)) {
                    // It does, it's a double spend against the pending pool, which makes it relevant.
                    if (!doubleSpentTxns.isEmpty() && doubleSpentTxns.getLast() == p) continue;
                    doubleSpentTxns.add(p);
                }
            }
        }
        if (takeAction && !doubleSpentTxns.isEmpty()) {
            killTx(tx, doubleSpentTxns);
        }
        return !doubleSpentTxns.isEmpty();
    }

    /**
     * Called by the {@link BlockChain} when we receive a new block that sends coins to one of our addresses or
     * spends coins from one of our addresses (note that a single transaction can do both).<p>
     *
     * This is necessary for the internal book-keeping Wallet does. When a transaction is received that sends us
     * coins it is added to a pool so we can use it later to create spends. When a transaction is received that
     * consumes outputs they are marked as spent so they won't be used in future.<p>
     *
     * A transaction that spends our own coins can be received either because a spend we created was accepted by the
     * network and thus made it into a block, or because our keys are being shared between multiple instances and
     * some other node spent the coins instead. We still have to know about that to avoid accidentally trying to
     * double spend.<p>
     *
     * A transaction may be received multiple times if is included into blocks in parallel chains. The blockType
     * parameter describes whether the containing block is on the main/best chain or whether it's on a presently
     * inactive side chain. We must still record these transactions and the blocks they appear in because a future
     * block might change which chain is best causing a reorganize. A re-org can totally change our balance!
     */
    @Override
    public void receiveFromBlock(Transaction tx, StoredBlock block,
                                 BlockChain.NewBlockType blockType,
                                 int relativityOffset) throws VerificationException {
        lock.lock();
        try {
            receive(tx, block, blockType, relativityOffset);
        } finally {
            lock.unlock();
        }
        if (blockType == AbstractBlockChain.NewBlockType.BEST_CHAIN) {
            // If some keys are considered to be bad, possibly move money assigned to them now.
            // This has to run outside the wallet lock as it may trigger broadcasting of new transactions.
            maybeRotateKeys();
        }
    }

    private void receive(Transaction tx, StoredBlock block, BlockChain.NewBlockType blockType,
                         int relativityOffset) throws VerificationException {
        // Runs in a peer thread.
        checkState(lock.isHeldByCurrentThread());
        BigInteger prevBalance = getBalance();
        Sha256Hash txHash = tx.getHash();
        boolean bestChain = blockType == BlockChain.NewBlockType.BEST_CHAIN;
        boolean sideChain = blockType == BlockChain.NewBlockType.SIDE_CHAIN;

        BigInteger valueSentFromMe = tx.getValueSentFromMe(this);
        BigInteger valueSentToMe = tx.getValueSentToMe(this);
        BigInteger valueDifference = valueSentToMe.subtract(valueSentFromMe);


        log.info("Received tx{} for {} MONA: {} [{}] in block {}", sideChain ? " on a side chain" : "",
                bitcoinValueToFriendlyString(valueDifference), tx.getHashAsString(), relativityOffset,
                block != null ? block.getHeader().getHash() : "(unit test)");

        // If the transaction is being replayed no need to add it to the wallet again.
        Transaction diagnosticTx = tx;
        if (spent.containsKey(txHash)) {
            diagnosticTx = spent.get(txHash);
        }
        if (unspent.containsKey(txHash)) {
            diagnosticTx = unspent.get(txHash);
        }

        if (dead.containsKey(txHash)) {
            diagnosticTx = dead.get(txHash);
        }

        boolean isReplay = ((spent.containsKey(txHash) || unspent.containsKey(txHash) || dead.containsKey(txHash)) && bestChain) &&
            diagnosticTx.getConfidence().getConfidenceType() == ConfidenceType.BUILDING && (diagnosticTx.getConfidence().getAppearedAtChainHeight() > lastBlockSeenHeight);
        
        if (isReplay) {
            log.debug("Replay diagnostic for tx = " + txHash);
            log.debug("  spent.containsKey(txHash) = " + spent.containsKey(txHash));
            log.debug("  unspent.containsKey(txHash) = " + unspent.containsKey(txHash));
            log.debug("  dead.containsKey(txHash) = " + dead.containsKey(txHash));
            log.debug("  diagnosticTx.getConfidence().getConfidenceType() = " + diagnosticTx.getConfidence().getConfidenceType());
            if (diagnosticTx.getConfidence().getConfidenceType() == ConfidenceType.BUILDING) {
                log.debug("  diagnosticTx.getConfidence().getAppearedAtChainHeight() = " + diagnosticTx.getConfidence().getAppearedAtChainHeight());
            }
            log.debug("  lastBlockSeenHeight = " + lastBlockSeenHeight);
            log.debug("  bestChain = " + bestChain);
               
            // We know the tx appears in the chain in the future (compared to
            // now) and it is not a reorg so can ignore it.
            // This happens on replay.
            log.debug("Received a tx '" + txHash.toString() + "' which is a replay so ignoring.");
            return;
        }
        onWalletChangedSuppressions++;

        // If this transaction is already in the wallet we may need to move it into a different pool. At the very
        // least we need to ensure we're manipulating the canonical object rather than a duplicate.
        {
            Transaction tmp = transactions.get(tx.getHash());
            if (tmp != null)
                tx = tmp;
        }

        boolean wasPending = pending.remove(txHash) != null;
        if (wasPending)
            log.info("  <-pending");

        if (bestChain) {
            if (wasPending) {
                // Was pending and is now confirmed. Disconnect the outputs in case we spent any already: they will be
                // re-connected by processTxFromBestChain below.
                for (TransactionOutput output : tx.getOutputs()) {
                    final TransactionInput spentBy = output.getSpentBy();
                    if (spentBy != null) spentBy.disconnect();
                }
            }
            processTxFromBestChain(tx, wasPending);
        } else {
            checkState(sideChain);
            // Transactions that appear in a side chain will have that appearance recorded below - we assume that
            // some miners are also trying to include the transaction into the current best chain too, so let's treat
            // it as pending, except we don't need to do any risk analysis on it.
            if (wasPending) {
                // Just put it back in without touching the connections or confidence.
                addWalletTransaction(Pool.PENDING, tx);
                log.info("  ->pending");
            } else {
                // Ignore the case where a tx appears on a side chain at the same time as the best chain (this is
                // quite normal and expected).
                Sha256Hash hash = tx.getHash();
                if (!unspent.containsKey(hash) && !spent.containsKey(hash)) {
                    // Otherwise put it (possibly back) into pending.
                    // Committing it updates the spent flags and inserts into the pool as well.
                    commitTx(tx);
                }
            }
        }

        if (block != null) {
            // Mark the tx as appearing in this block so we can find it later after a re-org. This also tells the tx
            // confidence object about the block and sets its work done/depth appropriately.
            tx.setBlockAppearance(block, bestChain, relativityOffset);
            if (bestChain) {
                // Don't notify this tx of work done in notifyNewBestBlock which will be called immediately after
                // this method has been called by BlockChain for all relevant transactions. Otherwise we'd double
                // count.
                ignoreNextNewBlock.add(txHash);
            }
        }

        onWalletChangedSuppressions--;

        // Side chains don't affect confidence.
        if (bestChain) {
            // notifyNewBestBlock will be invoked next and will then call maybeQueueOnWalletChanged for us.
            confidenceChanged.put(tx, TransactionConfidence.Listener.ChangeReason.TYPE);
        } else {
            maybeQueueOnWalletChanged();
        }

        // Inform anyone interested that we have received or sent coins but only if:
        //  - This is not due to a re-org.
        //  - The coins appeared on the best chain.
        //  - We did in fact receive some new money.
        //  - We have not already informed the user about the coins when we received the tx broadcast, or for our
        //    own spends. If users want to know when a broadcast tx becomes confirmed, they need to use tx confidence
        //    listeners.
        if (!insideReorg && bestChain) {
            BigInteger newBalance = getBalance();  // This is slow.
            log.info("Balance is now: " + bitcoinValueToFriendlyString(newBalance));
            if (!wasPending) {
                int diff = valueDifference.compareTo(BigInteger.ZERO);
                // We pick one callback based on the value difference, though a tx can of course both send and receive
                // coins from the wallet.
                if (diff > 0) {
                    queueOnCoinsReceived(tx, prevBalance, newBalance);
                } else if (diff < 0) {
                    queueOnCoinsSent(tx, prevBalance, newBalance);
                }
            }
            checkBalanceFuturesLocked(newBalance);
        }

        informConfidenceListenersIfNotReorganizing();
        checkState(isConsistent());
        
        //saveNow();
    }

    private void informConfidenceListenersIfNotReorganizing() {
        if (insideReorg)
            return;
        for (Map.Entry<Transaction, TransactionConfidence.Listener.ChangeReason> entry : confidenceChanged.entrySet()) {
            final Transaction tx = entry.getKey();
            tx.getConfidence().queueListeners(entry.getValue());
            queueOnTransactionConfidenceChanged(tx);
        }
        confidenceChanged.clear();
    }

    /**
     * <p>Called by the {@link BlockChain} when a new block on the best chain is seen, AFTER relevant wallet
     * transactions are extracted and sent to us UNLESS the new block caused a re-org, in which case this will
     * not be called (the {@link Wallet#reorganize(StoredBlock, java.util.List, java.util.List)} method will
     * call this one in that case).</p>
     * <p/>
     * <p>Used to update confidence data in each transaction and last seen block hash. Triggers auto saving.
     * Invokes the onWalletChanged event listener if there were any affected transactions.</p>
     */
    public void notifyNewBestBlock(StoredBlock block) throws VerificationException {
        // Check to see if this block has been seen before.
        Sha256Hash newBlockHash = block.getHeader().getHash();
        if (newBlockHash.equals(getLastBlockSeenHash()))
            return;
        lock.lock();
        try {

            // Store the new block hash if it is the successor of the current lastSeenBlock.
            // Otherwise keep the previous.
            // This is to avoid a gap in the blocks in the blockchain that the wallet has seen.
            // You can set it to backwards in time (e.g. at the start a replay) as this is safe.
            int lastBlockSeenHeight = getLastBlockSeenHeight(); 
            if (lastBlockSeenHeight == -1 || (lastBlockSeenHeight >= 0 && (block.getHeight() <= lastBlockSeenHeight + 1))) {
                setLastBlockSeenHash(newBlockHash);
                setLastBlockSeenHeight(block.getHeight());
                setLastBlockSeenTimeSecs(block.getHeader().getTimeSeconds());
            }

            // TODO: Clarify the code below.
            // Notify all the BUILDING transactions of the new block.
            // This is so that they can update their work done and depth.
            Set<Transaction> transactions = getTransactions(true);
            for (Transaction tx : transactions) {
                if (ignoreNextNewBlock.contains(tx.getHash())) {
                    // tx was already processed in receive() due to it appearing in this block, so we don't want to
                    // notify the tx confidence of work done twice, it'd result in miscounting.
                    ignoreNextNewBlock.remove(tx.getHash());
                } else if (tx.getConfidence().getConfidenceType() == ConfidenceType.BUILDING) {
                    tx.getConfidence().notifyWorkDone(block.getHeader());
                    confidenceChanged.put(tx, TransactionConfidence.Listener.ChangeReason.DEPTH);
                }
            }

            informConfidenceListenersIfNotReorganizing();
            maybeQueueOnWalletChanged();
            // Coalesce writes to avoid throttling on disk access when catching up with the chain.
            //saveLater();
        } finally {
            lock.unlock();
        }
    }

    /**
     * Handle when a transaction becomes newly active on the best chain, either due to receiving a new block or a
     * re-org. Places the tx into the right pool, handles coinbase transactions, handles double-spends and so on.
     */
    private void processTxFromBestChain(Transaction tx, boolean forceAddToPool) throws VerificationException {
        checkState(lock.isHeldByCurrentThread());
        checkState(!pending.containsKey(tx.getHash()));

        // This TX may spend our existing outputs even though it was not pending. This can happen in unit
        // tests, if keys are moved between wallets, if we're catching up to the chain given only a set of keys,
        // or if a dead coinbase transaction has moved back onto the main chain.
        boolean isDeadCoinbase = tx.isCoinBase() && dead.containsKey(tx.getHash());
        if (isDeadCoinbase) {
            // There is a dead coinbase tx being received on the best chain. A coinbase tx is made dead when it moves
            // to a side chain but it can be switched back on a reorg and 'resurrected' back to spent or unspent.
            // So take it out of the dead pool.
            log.info("  coinbase tx {} <-dead: confidence {}", tx.getHashAsString(),
                    tx.getConfidence().getConfidenceType().name());
            dead.remove(tx.getHash());
        }

        // Update tx and other unspent/pending transactions by connecting inputs/outputs.
        updateForSpends(tx, true);

        // Now make sure it ends up in the right pool. Also, handle the case where this TX is double-spending
        // against our pending transactions. Note that a tx may double spend our pending transactions and also send
        // us money/spend our money.
        boolean hasOutputsToMe = tx.getValueSentToMe(this, true).compareTo(BigInteger.ZERO) > 0;
        if (hasOutputsToMe) {
            // Needs to go into either unspent or spent (if the outputs were already spent by a pending tx).
            if (tx.isEveryOwnedOutputSpent(this)) {
                log.info("  tx {} ->spent (by pending)", tx.getHashAsString());
                addWalletTransaction(Pool.SPENT, tx);
            } else {
                log.info("  tx {} ->unspent", tx.getHashAsString());
                addWalletTransaction(Pool.UNSPENT, tx);
            }
        } else if (tx.getValueSentFromMe(this).compareTo(BigInteger.ZERO) > 0) {
            // Didn't send us any money, but did spend some. Keep it around for record keeping purposes.
            log.info("  tx {} ->spent", tx.getHashAsString());
            addWalletTransaction(Pool.SPENT, tx);
        } else if (forceAddToPool) {
            // Was manually added to pending, so we should keep it to notify the user of confidence information
            log.info("  tx {} ->spent (manually added)", tx.getHashAsString());
            addWalletTransaction(Pool.SPENT, tx);
        }

        checkForDoubleSpendAgainstPending(tx, true);
    }

    /**
     * <p>Updates the wallet by checking if this TX spends any of our outputs, and marking them as spent if so. If
     * fromChain is true, also checks to see if any pending transaction spends outputs of this transaction and marks
     * the spent flags appropriately.</p>
     *
     * <p>It can be called in two contexts. One is when we receive a transaction on the best chain but it wasn't pending,
     * this most commonly happens when we have a set of keys but the wallet transactions were wiped and we are catching
     * up with the block chain. It can also happen if a block includes a transaction we never saw at broadcast time.
     * If this tx double spends, it takes precedence over our pending transactions and the pending tx goes dead.</p>
     *
     * <p>The other context it can be called is from {@link Wallet#receivePending(Transaction, java.util.List)},
     * ie we saw a tx be broadcast or one was submitted directly that spends our own coins. If this tx double spends
     * it does NOT take precedence because the winner will be resolved by the miners - we assume that our version will
     * win, if we are wrong then when a block appears the tx will go dead.</p>
     *
     * @param tx The transaction which is being updated.
     * @param fromChain If true, the tx appeared on the current best chain, if false it was pending.
     */
    private void updateForSpends(Transaction tx, boolean fromChain) throws VerificationException {
        checkState(lock.isHeldByCurrentThread());
        if (fromChain)
            checkState(!pending.containsKey(tx.getHash()));
        for (TransactionInput input : tx.getInputs()) {
            TransactionInput.ConnectionResult result = input.connect(unspent, TransactionInput.ConnectMode.ABORT_ON_CONFLICT);
            if (result == TransactionInput.ConnectionResult.NO_SUCH_TX) {
                // Not found in the unspent map. Try again with the spent map.
                result = input.connect(spent, TransactionInput.ConnectMode.ABORT_ON_CONFLICT);
                if (result == TransactionInput.ConnectionResult.NO_SUCH_TX) {
                    // Not found in the unspent and spent maps. Try again with the pending map.
                    result = input.connect(pending, TransactionInput.ConnectMode.ABORT_ON_CONFLICT);
                    if (result == TransactionInput.ConnectionResult.NO_SUCH_TX) {
                        // Doesn't spend any of our outputs or is coinbase.
                        continue;
                    }
                }
            }

            if (result == TransactionInput.ConnectionResult.ALREADY_SPENT) {
                if (fromChain) {
                    // Double spend from chain: this will be handled later by checkForDoubleSpendAgainstPending.
                    log.warn("updateForSpends: saw double spend from chain, handling later.");
                } else {
                    // We saw two pending transactions that double spend each other. We don't know which will win.
                    // This can happen in the case of bad network nodes that mutate transactions. Do a hex dump
                    // so the exact nature of the mutation can be examined.
                    log.warn("Saw two pending transactions double spend each other");
                    log.warn("  offending input is input {}", tx.getInputs().indexOf(input));
                    log.warn("{}: {}", tx.getHash(), new String(Hex.encode(tx.unsafeBitcoinSerialize())));
                    Transaction other = input.getConnectedOutput().getSpentBy().getParentTransaction();
                    log.warn("{}: {}", other.getHash(), new String(Hex.encode(tx.unsafeBitcoinSerialize())));
                }
            } else if (result == TransactionInput.ConnectionResult.SUCCESS) {
                // Otherwise we saw a transaction spend our coins, but we didn't try and spend them ourselves yet.
                // The outputs are already marked as spent by the connect call above, so check if there are any more for
                // us to use. Move if not.
                Transaction connected = checkNotNull(input.getOutpoint().fromTx);
                log.info("  marked {} as spent", input.getOutpoint());
                maybeMovePool(connected, "prevtx");
            }
        }
        // Now check each output and see if there is a pending transaction which spends it. This shouldn't normally
        // ever occur because we expect transactions to arrive in temporal order, but this assumption can be violated
        // when we receive a pending transaction from the mempool that is relevant to us, which spends coins that we
        // didn't see arrive on the best chain yet. For instance, because of a chain replay or because of our keys were
        // used by another wallet somewhere else.
        if (fromChain) {
            for (Transaction pendingTx : pending.values()) {
                for (TransactionInput input : pendingTx.getInputs()) {
                    TransactionInput.ConnectionResult result = input.connect(tx, TransactionInput.ConnectMode.ABORT_ON_CONFLICT);
                    // This TX is supposed to have just appeared on the best chain, so its outputs should not be marked
                    // as spent yet. If they are, it means something is happening out of order.
                    //
                    // (Commented out as this can happen if you have a pending tx which spends this and you are doing a replay.
                    // You get the spending pending tx before the one from the block).
                    // checkState(result != TransactionInput.ConnectionResult.ALREADY_SPENT);
                    if (result == TransactionInput.ConnectionResult.SUCCESS) {
                        log.info("Connected pending tx input {}:{}",
                                pendingTx.getHashAsString(), pendingTx.getInputs().indexOf(input));
                    }
                }
                // If the transactions outputs are now all spent, it will be moved into the spent pool by the
                // processTxFromBestChain method.
            }
        }
    }

    private void killCoinbase(Transaction coinbase) {
        log.warn("Coinbase killed by re-org: {}", coinbase.getHashAsString());
        coinbase.getConfidence().setOverridingTransaction(null);
        confidenceChanged.put(coinbase, TransactionConfidence.Listener.ChangeReason.TYPE);
        final Sha256Hash hash = coinbase.getHash();
        pending.remove(hash);
        unspent.remove(hash);
        spent.remove(hash);
        addWalletTransaction(Pool.DEAD, coinbase);
        // TODO: Properly handle the recursive nature of killing transactions here.
    }

    // Updates the wallet when a double spend occurs. overridingTx/overridingInput can be null for the case of coinbases
    private void killTx(Transaction overridingTx, List<Transaction> killedTx) {
        for (Transaction tx : killedTx) {
            log.warn("Saw double spend from chain override pending tx {}", tx.getHashAsString());
            log.warn("  <-pending ->dead   killed by {}", overridingTx.getHashAsString());
            log.warn("Disconnecting each input and moving connected transactions.");
            pending.remove(tx.getHash());
            addWalletTransaction(Pool.DEAD, tx);
            for (TransactionInput deadInput : tx.getInputs()) {
                Transaction connected = deadInput.getOutpoint().fromTx;
                if (connected == null) continue;
                deadInput.disconnect();
                maybeMovePool(connected, "kill");
            }
            tx.getConfidence().setOverridingTransaction(overridingTx);
            confidenceChanged.put(tx, TransactionConfidence.Listener.ChangeReason.TYPE);
        }
        log.warn("Now attempting to connect the inputs of the overriding transaction.");
        for (TransactionInput input : overridingTx.getInputs()) {
            TransactionInput.ConnectionResult result = input.connect(unspent, TransactionInput.ConnectMode.DISCONNECT_ON_CONFLICT);
            if (result == TransactionInput.ConnectionResult.SUCCESS) {
                maybeMovePool(input.getOutpoint().fromTx, "kill");
            } else {
                result = input.connect(spent, TransactionInput.ConnectMode.DISCONNECT_ON_CONFLICT);
                if (result == TransactionInput.ConnectionResult.SUCCESS) {
                    maybeMovePool(input.getOutpoint().fromTx, "kill");
                }
            }
        }
        // TODO: Recursively kill other transactions that were double spent.
    }

    /**
     * If the transactions outputs are all marked as spent, and it's in the unspent map, move it.
     * If the owned transactions outputs are not all marked as spent, and it's in the spent map, move it.
     */
    private void maybeMovePool(Transaction tx, String context) {
        checkState(lock.isHeldByCurrentThread());
        if (tx.isEveryOwnedOutputSpent(this)) {
            // There's nothing left I can spend in this transaction.
            if (unspent.remove(tx.getHash()) != null) {
                if (log.isInfoEnabled()) {
                    log.info("  {} {} <-unspent ->spent", tx.getHashAsString(), context);
                }
                spent.put(tx.getHash(), tx);
            }
        } else {
            if (spent.remove(tx.getHash()) != null) {
                if (log.isInfoEnabled()) {
                    log.info("  {} {} <-spent ->unspent", tx.getHashAsString(), context);
                }
                unspent.put(tx.getHash(), tx);
            }
        }
    }

    /**
     * Adds an event listener object. Methods on this object are called when something interesting happens,
     * like receiving money. Runs the listener methods in the user thread.
     */
    public void addEventListener(WalletEventListener listener) {
        addEventListener(listener, Threading.USER_THREAD);
    }

    /**
     * Adds an event listener object. Methods on this object are called when something interesting happens,
     * like receiving money. The listener is executed by the given executor.
     */
    public void addEventListener(WalletEventListener listener, Executor executor) {
        eventListeners.add(new ListenerRegistration<WalletEventListener>(listener, executor));
    }

    /**
     * Removes the given event listener object. Returns true if the listener was removed, false if that listener
     * was never added.
     */
    public boolean removeEventListener(WalletEventListener listener) {
        return ListenerRegistration.removeFromList(listener, eventListeners);
    }

    /**
     * Calls {@link Wallet#commitTx} if tx is not already in the pending pool
     *
     * @return true if the tx was added to the wallet, or false if it was already in the pending pool
     */
    public boolean maybeCommitTx(Transaction tx) throws VerificationException {
        tx.verify();
        lock.lock();
        try {
            if (pending.containsKey(tx.getHash()))
                return false;
            log.info("commitTx of {}", tx.getHashAsString());
            BigInteger balance = getBalance();
            tx.setUpdateTime(Utils.now());
            // Mark the outputs we're spending as spent so we won't try and use them in future creations. This will also
            // move any transactions that are now fully spent to the spent map so we can skip them when creating future
            // spends.
            updateForSpends(tx, false);
            // Add to the pending pool. It'll be moved out once we receive this transaction on the best chain.
            // This also registers txConfidenceListener so wallet listeners get informed.
            log.info("->pending: {}", tx.getHashAsString());
            tx.getConfidence().setConfidenceType(ConfidenceType.PENDING);
            confidenceChanged.put(tx, TransactionConfidence.Listener.ChangeReason.TYPE);
            addWalletTransaction(Pool.PENDING, tx);

            try {
                BigInteger valueSentFromMe = tx.getValueSentFromMe(this);
                BigInteger valueSentToMe = tx.getValueSentToMe(this);
                BigInteger newBalance = balance.add(valueSentToMe).subtract(valueSentFromMe);
                if (valueSentToMe.compareTo(BigInteger.ZERO) > 0) {
                    checkBalanceFuturesLocked(null);
                    queueOnCoinsReceived(tx, balance, newBalance);
                }
                if (valueSentFromMe.compareTo(BigInteger.ZERO) > 0)
                    queueOnCoinsSent(tx, balance, newBalance);

                maybeQueueOnWalletChanged();
            } catch (ScriptException e) {
                // Cannot happen as we just created this transaction ourselves.
                throw new RuntimeException(e);
            }

            checkState(isConsistent());
            informConfidenceListenersIfNotReorganizing();
            //saveNow();
        } finally {
            lock.unlock();
        }
        return true;
    }

    /**
     * <p>Updates the wallet with the given transaction: puts it into the pending pool, sets the spent flags and runs
     * the onCoinsSent/onCoinsReceived event listener. Used in two situations:</p>
     *
     * <ol>
     *     <li>When we have just successfully transmitted the tx we created to the network.</li>
     *     <li>When we receive a pending transaction that didn't appear in the chain yet, and we did not create it.</li>
     * </ol>
     *
     * <p>Triggers an auto save.</p>
     */
    public void commitTx(Transaction tx) throws VerificationException {
        checkArgument(maybeCommitTx(tx), "commitTx called on the same transaction twice");
    }

    /**
     * Returns a set of all transactions in the wallet.
     * @param includeDead     If true, transactions that were overridden by a double spend are included.
     */
    public Set<Transaction> getTransactions(boolean includeDead) {
        lock.lock();
        try {
            Set<Transaction> all = new HashSet<Transaction>();
            all.addAll(unspent.values());
            all.addAll(spent.values());
            all.addAll(pending.values());
            if (includeDead)
                all.addAll(dead.values());
            return all;
        } finally {
            lock.unlock();
        }
    }

    /**
     * Returns a set of all WalletTransactions in the wallet.
     */
    public Iterable<WalletTransaction> getWalletTransactions() {
        lock.lock();
        try {
            Set<WalletTransaction> all = new HashSet<WalletTransaction>();
            addWalletTransactionsToSet(all, Pool.UNSPENT, unspent.values());
            addWalletTransactionsToSet(all, Pool.SPENT, spent.values());
            addWalletTransactionsToSet(all, Pool.DEAD, dead.values());
            addWalletTransactionsToSet(all, Pool.PENDING, pending.values());
            return all;
        } finally {
            lock.unlock();
        }
    }

    private static void addWalletTransactionsToSet(Set<WalletTransaction> txs,
                                                   Pool poolType, Collection<Transaction> pool) {
        for (Transaction tx : pool) {
            txs.add(new WalletTransaction(poolType, tx));
        }
    }

    /**
     * Adds a transaction that has been associated with a particular wallet pool. This is intended for usage by
     * deserialization code, such as the {@link WalletProtobufSerializer} class. It isn't normally useful for
     * applications. It does not trigger auto saving.
     */
    public void addWalletTransaction(WalletTransaction wtx) {
        lock.lock();
        try {
            addWalletTransaction(wtx.getPool(), wtx.getTransaction());
        } finally {
            lock.unlock();
        }
    }

    /**
     * Adds the given transaction to the given pools and registers a confidence change listener on it.
     */
    private void addWalletTransaction(Pool pool, Transaction tx) {
        checkState(lock.isHeldByCurrentThread());
        transactions.put(tx.getHash(), tx);
        switch (pool) {
        case UNSPENT:
            unspent.put(tx.getHash(), tx);
            break;
        case SPENT:
            spent.put(tx.getHash(), tx);
            break;
        case PENDING:
            pending.put(tx.getHash(), tx);
            break;
        case DEAD:
            dead.put(tx.getHash(), tx);
            break;
        default:
            throw new RuntimeException("Unknown wallet transaction type " + pool);
        }
        // This is safe even if the listener has been added before, as TransactionConfidence ignores duplicate
        // registration requests. That makes the code in the wallet simpler.
        tx.getConfidence().addEventListener(txConfidenceListener, Threading.SAME_THREAD);
    }

    /**
     * Returns all non-dead, active transactions ordered by recency.
     */
    public List<Transaction> getTransactionsByTime() {
        return getRecentTransactions(0, false);
    }

    /**
     * Returns an list of N transactions, ordered by increasing age. Transactions on side chains are not included.
     * Dead transactions (overridden by double spends) are optionally included. <p>
     * <p/>
     * Note: the current implementation is O(num transactions in wallet). Regardless of how many transactions are
     * requested, the cost is always the same. In future, requesting smaller numbers of transactions may be faster
     * depending on how the wallet is implemented (eg if backed by a database).
     */
    public List<Transaction> getRecentTransactions(int numTransactions, boolean includeDead) {
        lock.lock();
        try {
            checkArgument(numTransactions >= 0);
            // Firstly, put all transactions into an array.
            int size = getPoolSize(Pool.UNSPENT) +
                    getPoolSize(Pool.SPENT) +
                    getPoolSize(Pool.PENDING);
            if (numTransactions > size || numTransactions == 0) {
                numTransactions = size;
            }
            ArrayList<Transaction> all = new ArrayList<Transaction>(getTransactions(includeDead));
            // Order by date.
            Collections.sort(all, Collections.reverseOrder(new Comparator<Transaction>() {
                public int compare(Transaction t1, Transaction t2) {
                    return t1.getUpdateTime().compareTo(t2.getUpdateTime());
                }
            }));
            if (numTransactions == all.size()) {
                return all;
            } else {
                all.subList(numTransactions, all.size()).clear();
                return all;
            }
        } finally {
            lock.unlock();
        }
    }

    /**
     * Returns a transaction object given its hash, if it exists in this wallet, or null otherwise.
     */
    @Nullable
    public Transaction getTransaction(Sha256Hash hash) {
        lock.lock();
        try {
            return transactions.get(hash);
        } finally {
            lock.unlock();
        }
    }

    /**
     * Deletes transactions which appeared above the given block height from the wallet, but does not touch the keys.
     * This is useful if you have some keys and wish to replay the block chain into the wallet in order to pick them up.
     */
    public void clearTransactions(int fromHeight) {
        lock.lock();
        try {
            if (fromHeight == 0) {
                unspent.clear();
                spent.clear();
                pending.clear();
                dead.clear();
                transactions.clear();

                //saveLater();
            } else {
                throw new UnsupportedOperationException();
            }
        } finally {
            lock.unlock();
        }
    }

    /**
     * Clean up the wallet. Currently, it only removes risky pending transaction from the wallet and only if their
     * outputs have not been spent.
     */
    public void cleanup() {
        lock.lock();
        try {
            boolean dirty = false;
            for (Iterator<Transaction> i = pending.values().iterator(); i.hasNext();) {
                Transaction tx = i.next();
                if (isTransactionRisky(tx, null) && !acceptRiskyTransactions) {
                    log.debug("Found risky transaction {} in wallet during cleanup.", tx.getHashAsString());
                    if (!tx.isAnyOutputSpent()) {
                        tx.disconnectInputs();
                        i.remove();
                        transactions.remove(tx.getHash());
                        dirty = true;
                        log.info("Removed transaction {} from pending pool during cleanup.", tx.getHashAsString());
                    } else {
                        log.info(
                                "Cannot remove transaction {} from pending pool during cleanup, as it's already spent partially.",
                                tx.getHashAsString());
                    }
                }
            }
            if (dirty) {
                checkState(isConsistent());
                saveLater();
            }
        } finally {
            lock.unlock();
        }
    }

    EnumSet<Pool> getContainingPools(Transaction tx) {
        lock.lock();
        try {
            EnumSet<Pool> result = EnumSet.noneOf(Pool.class);
            Sha256Hash txHash = tx.getHash();
            if (unspent.containsKey(txHash)) {
                result.add(Pool.UNSPENT);
            }
            if (spent.containsKey(txHash)) {
                result.add(Pool.SPENT);
            }
            if (pending.containsKey(txHash)) {
                result.add(Pool.PENDING);
            }
            if (dead.containsKey(txHash)) {
                result.add(Pool.DEAD);
            }
            return result;
        } finally {
            lock.unlock();
        }
    }

    int getPoolSize(WalletTransaction.Pool pool) {
        lock.lock();
        try {
            switch (pool) {
                case UNSPENT:
                    return unspent.size();
                case SPENT:
                    return spent.size();
                case PENDING:
                    return pending.size();
                case DEAD:
                    return dead.size();
            }
            throw new RuntimeException("Unreachable");
        } finally {
            lock.unlock();
        }
    }

    //////////////////////////////////////////////////////////////////////////////////////////////////////////////////
    //
    //  SEND APIS
    //
    //////////////////////////////////////////////////////////////////////////////////////////////////////////////////

    /** A SendResult is returned to you as part of sending coins to a recipient. */
    public static class SendResult {
        /** The Bitcoin transaction message that moves the money. */
        public Transaction tx;
        /** A future that will complete once the tx message has been successfully broadcast to the network. */
        public ListenableFuture<Transaction> broadcastComplete;
    }

    /**
     * A SendRequest gives the wallet information about precisely how to send money to a recipient or set of recipients.
     * Static methods are provided to help you create SendRequests and there are a few helper methods on the wallet that
     * just simplify the most common use cases. You may wish to customize a SendRequest if you want to attach a fee or
     * modify the change address.
     */
    public static class SendRequest {
        /**
         * <p>A transaction, probably incomplete, that describes the outline of what you want to do. This typically will
         * mean it has some outputs to the intended destinations, but no inputs or change address (and therefore no
         * fees) - the wallet will calculate all that for you and update tx later.</p>
         *
         * <p>Be careful when adding outputs that you check the min output value
         * ({@link TransactionOutput#getMinNonDustValue(BigInteger)}) to avoid the whole transaction being rejected
         * because one output is dust.</p>
         *
         * <p>If there are already inputs to the transaction, make sure their out point has a connected output,
         * otherwise their value will be added to fee.  Also ensure they are either signed or are spendable by a wallet
         * key, otherwise the behavior of {@link Wallet#completeTx(Wallet.SendRequest)} is undefined (likely
         * RuntimeException).</p>
         */
        public Transaction tx;

        /**
         * When emptyWallet is set, all coins selected by the coin selector are sent to the first output in tx
         * (its value is ignored and set to {@link com.google.bitcoin.core.Wallet#getBalance()} - the fees required
         * for the transaction). Any additional outputs are removed.
         */
        public boolean emptyWallet = false;

        /**
         * "Change" means the difference between the value gathered by a transactions inputs (the size of which you
         * don't really control as it depends on who sent you money), and the value being sent somewhere else. The
         * change address should be selected from this wallet, normally. <b>If null this will be chosen for you.</b>
         */
        public Address changeAddress = null;

        /**
         * <p>A transaction can have a fee attached, which is defined as the difference between the input values
         * and output values. Any value taken in that is not provided to an output can be claimed by a miner. This
         * is how mining is incentivized in later years of the Bitcoin system when inflation drops. It also provides
         * a way for people to prioritize their transactions over others and is used as a way to make denial of service
         * attacks expensive.</p>
         *
         * <p>This is a constant fee (in satoshis) which will be added to the transaction. It is recommended that it be
         * at least {@link Transaction#REFERENCE_DEFAULT_MIN_TX_FEE} if it is set, as default reference clients will
         * otherwise simply treat the transaction as if there were no fee at all.</p>
         *
         * <p>Once {@link Wallet#completeTx(com.google.bitcoin.core.Wallet.SendRequest)} is called, this is set to the
         * value of the fee that was added.</p>
         *
         * <p>You might also consider adding a {@link SendRequest#feePerKb} to set the fee per kb of transaction size
         * (rounded down to the nearest kb) as that is how transactions are sorted when added to a block by miners.</p>
         */
        public BigInteger fee = null;

        /**
         * <p>A transaction can have a fee attached, which is defined as the difference between the input values
         * and output values. Any value taken in that is not provided to an output can be claimed by a miner. This
         * is how mining is incentivized in later years of the Bitcoin system when inflation drops. It also provides
         * a way for people to prioritize their transactions over others and is used as a way to make denial of service
         * attacks expensive.</p>
         *
         * <p>This is a dynamic fee (in satoshis) which will be added to the transaction for each kilobyte in size
         * including the first. This is useful as as miners usually sort pending transactions by their fee per unit size
         * when choosing which transactions to add to a block. Note that, to keep this equivalent to the reference
         * client definition, a kilobyte is defined as 1000 bytes, not 1024.</p>
         *
         * <p>You might also consider using a {@link SendRequest#fee} to set the fee added for the first kb of size.</p>
         */
        public BigInteger feePerKb = DEFAULT_FEE_PER_KB;

        /**
         * If you want to modify the default fee for your entire app without having to change each SendRequest you make,
         * you can do it here. This is primarily useful for unit tests.
         */
        public static BigInteger DEFAULT_FEE_PER_KB = Transaction.REFERENCE_DEFAULT_MIN_TX_FEE;

        /**
         * <p>Requires that there be enough fee for a default reference client to at least relay the transaction.
         * (ie ensure the transaction will not be outright rejected by the network). Defaults to true, you should
         * only set this to false if you know what you're doing.</p>
         *
         * <p>Note that this does not enforce certain fee rules that only apply to transactions which are larger than
         * 26,000 bytes. If you get a transaction which is that large, you should set a fee and feePerKb of at least
         * {@link Transaction#REFERENCE_DEFAULT_MIN_TX_FEE}.</p>
         */
        public boolean ensureMinRequiredFee = true;

        /**
         * The AES key to use to decrypt the private keys before signing.
         * If null then no decryption will be performed and if decryption is required an exception will be thrown.
         * You can get this from a password by doing wallet.getKeyCrypter().deriveKey(password).
         */
        public KeyParameter aesKey = null;

        /**
         * If not null, the {@link com.google.bitcoin.wallet.CoinSelector} to use instead of the wallets default. Coin selectors are
         * responsible for choosing which transaction outputs (coins) in a wallet to use given the desired send value
         * amount.
         */
        public CoinSelector coinSelector = null;

        // Tracks if this has been passed to wallet.completeTx already: just a safety check.
        private boolean completed;

        private SendRequest() {}

        /**
         * <p>Creates a new SendRequest to the given address for the given value.</p>
         *
         * <p>Be very careful when value is smaller than {@link Transaction#MIN_NONDUST_OUTPUT} as the transaction will
         * likely be rejected by the network in this case.</p>
         */
        public static SendRequest to(Address destination, BigInteger value) {
            SendRequest req = new SendRequest();
            final NetworkParameters parameters = destination.getParameters();
            checkNotNull(parameters, "Address is for an unknown network");
            req.tx = new Transaction(parameters);
            req.tx.addOutput(value, destination);
            return req;
        }

        /**
         * <p>Creates a new SendRequest to the given pubkey for the given value.</p>
         *
         * <p>Be careful to check the output's value is reasonable using
         * {@link TransactionOutput#getMinNonDustValue(BigInteger)} afterwards or you risk having the transaction
         * rejected by the network. Note that using {@link SendRequest#to(Address, java.math.BigInteger)} will result
         * in a smaller output, and thus the ability to use a smaller output value without rejection.</p>
         */
        public static SendRequest to(NetworkParameters params, ECKey destination, BigInteger value) {
            SendRequest req = new SendRequest();
            req.tx = new Transaction(params);
            req.tx.addOutput(value, destination);
            return req;
        }

        /** Simply wraps a pre-built incomplete transaction provided by you. */
        public static SendRequest forTx(Transaction tx) {
            SendRequest req = new SendRequest();
            req.tx = tx;
            return req;
        }

        public static SendRequest emptyWallet(Address destination) {
            SendRequest req = new SendRequest();
            final NetworkParameters parameters = destination.getParameters();
            checkNotNull(parameters, "Address is for an unknown network");
            req.tx = new Transaction(parameters);
            req.tx.addOutput(BigInteger.ZERO, destination);
            req.emptyWallet = true;
            return req;
        }
    }

    /**
     * <p>Statelessly creates a transaction that sends the given value to address. The change is sent to
     * {@link Wallet#getChangeAddress()}, so you must have added at least one key.</p>
     *
     * <p>If you just want to send money quickly, you probably want
     * {@link Wallet#sendCoins(TransactionBroadcaster, Address, java.math.BigInteger)} instead. That will create the sending
     * transaction, commit to the wallet and broadcast it to the network all in one go. This method is lower level
     * and lets you see the proposed transaction before anything is done with it.</p>
     *
     * <p>This is a helper method that is equivalent to using {@link Wallet.SendRequest#to(Address, java.math.BigInteger)}
     * followed by {@link Wallet#completeTx(Wallet.SendRequest)} and returning the requests transaction object.
     * Note that this means a fee may be automatically added if required, if you want more control over the process,
     * just do those two steps yourself.</p>
     *
     * <p>IMPORTANT: This method does NOT update the wallet. If you call createSend again you may get two transactions
     * that spend the same coins. You have to call {@link Wallet#commitTx(Transaction)} on the created transaction to
     * prevent this, but that should only occur once the transaction has been accepted by the network. This implies
     * you cannot have more than one outstanding sending tx at once.</p>
     *
     * <p>You MUST ensure that nanocoins is larger than {@link Transaction#MIN_NONDUST_OUTPUT} or the transaction will
     * almost certainly be rejected by the network as dust.</p>
     *
     * @param address       The Bitcoin address to send the money to.
     * @param nanocoins     How much currency to send, in nanocoins.
     * @return either the created Transaction or null if there are insufficient coins.
     * coins as spent until commitTx is called on the result.
     * @throws InsufficientMoneyException if the request could not be completed due to not enough balance.
     */
    public Transaction createSend(Address address, BigInteger nanocoins) throws InsufficientMoneyException {
        SendRequest req = SendRequest.to(address, nanocoins);
        completeTx(req);
        return req.tx;
    }

    /**
     * Sends coins to the given address but does not broadcast the resulting pending transaction. It is still stored
     * in the wallet, so when the wallet is added to a {@link PeerGroup} or {@link Peer} the transaction will be
     * announced to the network. The given {@link SendRequest} is completed first using
     * {@link Wallet#completeTx(Wallet.SendRequest)} to make it valid.
     *
     * @return the Transaction that was created
     * @throws InsufficientMoneyException if the request could not be completed due to not enough balance.
     */
    public Transaction sendCoinsOffline(SendRequest request) throws InsufficientMoneyException {
        lock.lock();
        try {
            completeTx(request);
            commitTx(request.tx);
            return request.tx;
        } finally {
            lock.unlock();
        }
    }

    /**
     * <p>Sends coins to the given address, via the given {@link PeerGroup}. Change is returned to
     * {@link Wallet#getChangeAddress()}. Note that a fee may be automatically added if one may be required for the
     * transaction to be confirmed.</p>
     *
     * <p>The returned object provides both the transaction, and a future that can be used to learn when the broadcast
     * is complete. Complete means, if the PeerGroup is limited to only one connection, when it was written out to
     * the socket. Otherwise when the transaction is written out and we heard it back from a different peer.</p>
     *
     * <p>Note that the sending transaction is committed to the wallet immediately, not when the transaction is
     * successfully broadcast. This means that even if the network hasn't heard about your transaction you won't be
     * able to spend those same coins again.</p>
     *
     * <p>You MUST ensure that value is smaller than {@link Transaction#MIN_NONDUST_OUTPUT} or the transaction will
     * almost certainly be rejected by the network as dust.</p>
     *
     * @param broadcaster a {@link TransactionBroadcaster} to use to send the transactions out.
     * @param to        Which address to send coins to.
     * @param value     How much value to send. You can use Utils.toNanoCoins() to calculate this.
     * @return An object containing the transaction that was created, and a future for the broadcast of it.
     * @throws InsufficientMoneyException if the request could not be completed due to not enough balance.
     */
    public SendResult sendCoins(TransactionBroadcaster broadcaster, Address to, BigInteger value) throws InsufficientMoneyException {
        SendRequest request = SendRequest.to(to, value);
        return sendCoins(broadcaster, request);
    }

    /**
     * <p>Sends coins according to the given request, via the given {@link TransactionBroadcaster}.</p>
     *
     * <p>The returned object provides both the transaction, and a future that can be used to learn when the broadcast
     * is complete. Complete means, if the PeerGroup is limited to only one connection, when it was written out to
     * the socket. Otherwise when the transaction is written out and we heard it back from a different peer.</p>
     *
     * <p>Note that the sending transaction is committed to the wallet immediately, not when the transaction is
     * successfully broadcast. This means that even if the network hasn't heard about your transaction you won't be
     * able to spend those same coins again.</p>
     *
     * @param broadcaster the target to use for broadcast.
     * @param request the SendRequest that describes what to do, get one using static methods on SendRequest itself.
     * @return An object containing the transaction that was created, and a future for the broadcast of it.
     * @throws InsufficientMoneyException if the request could not be completed due to not enough balance.
     */
    public SendResult sendCoins(TransactionBroadcaster broadcaster, SendRequest request) throws InsufficientMoneyException {
        // Should not be locked here, as we're going to call into the broadcaster and that might want to hold its
        // own lock. sendCoinsOffline handles everything that needs to be locked.
        checkState(!lock.isHeldByCurrentThread());

        // Commit the TX to the wallet immediately so the spent coins won't be reused.
        // TODO: We should probably allow the request to specify tx commit only after the network has accepted it.
        Transaction tx = sendCoinsOffline(request);
        SendResult result = new SendResult();
        result.tx = tx;
        // The tx has been committed to the pending pool by this point (via sendCoinsOffline -> commitTx), so it has
        // a txConfidenceListener registered. Once the tx is broadcast the peers will update the memory pool with the
        // count of seen peers, the memory pool will update the transaction confidence object, that will invoke the
        // txConfidenceListener which will in turn invoke the wallets event listener onTransactionConfidenceChanged
        // method.
        result.broadcastComplete = broadcaster.broadcastTransaction(tx);
        return result;
    }

    public void completeTx(SendRequest req) throws InsufficientMoneyException {
        completeTx(req, true);
    }

    /**
     * Satisfies the given {@link SendRequest} using the default transaction broadcaster configured either via
     * {@link PeerGroup#addWallet(Wallet)} or directly with {@link #setTransactionBroadcaster(TransactionBroadcaster)}.
     *
     * @param request the SendRequest that describes what to do, get one using static methods on SendRequest itself.
     * @return An object containing the transaction that was created, and a future for the broadcast of it.
     * @throws IllegalStateException if no transaction broadcaster has been configured.
     * @throws InsufficientMoneyException if the request could not be completed due to not enough balance.
     */
    public SendResult sendCoins(SendRequest request) throws InsufficientMoneyException {
        TransactionBroadcaster broadcaster = vTransactionBroadcaster;
        checkState(broadcaster != null, "No transaction broadcaster is configured");
        return sendCoins(broadcaster, request);
    }

    /**
     * Sends coins to the given address, via the given {@link Peer}. Change is returned to {@link Wallet#getChangeAddress()}.
     * If an exception is thrown by {@link Peer#sendMessage(Message)} the transaction is still committed, so the
     * pending transaction must be broadcast <b>by you</b> at some other time. Note that a fee may be automatically added
     * if one may be required for the transaction to be confirmed.
     *
     * @return The {@link Transaction} that was created or null if there was insufficient balance to send the coins.
     * @throws InsufficientMoneyException if the request could not be completed due to not enough balance.
     */
    public Transaction sendCoins(Peer peer, SendRequest request) throws InsufficientMoneyException {
        Transaction tx = sendCoinsOffline(request);
        peer.sendMessage(tx);
        return tx;
    }

    /**
     * Given a spend request containing an incomplete transaction, makes it valid by adding outputs and signed inputs
     * according to the instructions in the request. The transaction in the request is modified by this method, as is
     * the fee parameter.
     *
     * @param req a SendRequest that contains the incomplete transaction and details for how to make it valid.
     * @throws InsufficientMoneyException if the request could not be completed due to not enough balance.
     * @throws IllegalArgumentException if you try and complete the same SendRequest twice, or if the given send request
     *         cannot be completed without violating the protocol rules.
     */
    public void completeTx(SendRequest req, boolean sign) throws InsufficientMoneyException {
        lock.lock();
        try {
            checkArgument(!req.completed, "Given SendRequest has already been completed.");
            // Calculate the amount of value we need to import.
            BigInteger value = BigInteger.ZERO;
            for (TransactionOutput output : req.tx.getOutputs()) {
                value = value.add(output.getValue());
            }
            BigInteger totalOutput = value;

            log.info("Completing send tx with {} outputs totalling {} satoshis (not including fees)",
                    req.tx.getOutputs().size(), value);

            // If any inputs have already been added, we don't need to get their value from wallet
            BigInteger totalInput = BigInteger.ZERO;
            for (TransactionInput input : req.tx.getInputs())
                if (input.getConnectedOutput() != null)
                    totalInput = totalInput.add(input.getConnectedOutput().getValue());
                else
                    log.warn("SendRequest transaction already has inputs but we don't know how much they are worth - they will be added to fee.");
            value = value.subtract(totalInput);

            List<TransactionInput> originalInputs = new ArrayList<TransactionInput>(req.tx.getInputs());

            // We need to know if we need to add an additional fee because one of our values are smaller than 1 MONA
            boolean needAtLeastReferenceFee = false;
            int txOutDustFeeCount = 0;
            if (req.ensureMinRequiredFee && !req.emptyWallet) { // min fee checking is handled later for emptyWallet
                for (TransactionOutput output : req.tx.getOutputs())
                    if (output.getValue().compareTo(Utils.CENT) < 0) {
                        if (output.getValue().compareTo(output.getMinNonDustValue()) < 0)
                            throw new IllegalArgumentException("Tried to send dust with ensureMinRequiredFee set - no way to complete this");
                        needAtLeastReferenceFee = true;
                        txOutDustFeeCount++; //MONA: Each TXOut < 1 MONA needs +1 MONA fee!
                    }
            }

            // Calculate a list of ALL potential candidates for spending and then ask a coin selector to provide us
            // with the actual outputs that'll be used to gather the required amount of value. In this way, users
            // can customize coin selection policies.
            //
            // Note that this code is poorly optimized: the spend candidates only alter when transactions in the wallet
            // change - it could be pre-calculated and held in RAM, and this is probably an optimization worth doing.
            // Note that output.isMine(this) needs to test the keychain which is currently an array, so it's
            // O(candidate outputs ^ keychain.size())! There's lots of low hanging fruit here.
            LinkedList<TransactionOutput> candidates = calculateAllSpendCandidates(true);
            CoinSelection bestCoinSelection;
            TransactionOutput bestChangeOutput = null;
            if (!req.emptyWallet) {
                // This can throw InsufficientMoneyException.
                FeeCalculation feeCalculation;
                feeCalculation = new FeeCalculation(req, value, originalInputs, needAtLeastReferenceFee, candidates);
                bestCoinSelection = feeCalculation.bestCoinSelection;
                bestChangeOutput = feeCalculation.bestChangeOutput;
            } else {
                // We're being asked to empty the wallet. What this means is ensuring "tx" has only a single output
                // of the total value we can currently spend as determined by the selector, and then subtracting the fee.
                checkState(req.tx.getOutputs().size() == 1, "Empty wallet TX must have a single output only.");
                CoinSelector selector = req.coinSelector == null ? coinSelector : req.coinSelector;
                bestCoinSelection = selector.select(NetworkParameters.MAX_MONEY, candidates);
                req.tx.getOutput(0).setValue(bestCoinSelection.valueGathered);
                totalOutput = bestCoinSelection.valueGathered;
            }

            for (TransactionOutput output : bestCoinSelection.gathered)
                req.tx.addInput(output);

            if (req.ensureMinRequiredFee && req.emptyWallet) {
                final BigInteger baseFee = req.fee == null ? BigInteger.ZERO : req.fee;
                final BigInteger feePerKb = req.feePerKb == null ? BigInteger.ZERO : req.feePerKb;
                Transaction tx = req.tx;
                if (!adjustOutputDownwardsForFee(tx, bestCoinSelection, baseFee, feePerKb))
                    throw new InsufficientMoneyException.CouldNotAdjustDownwards();
            }

            totalInput = totalInput.add(bestCoinSelection.valueGathered);

            if (bestChangeOutput != null) {
                req.tx.addOutput(bestChangeOutput);
                totalOutput = totalOutput.add(bestChangeOutput.getValue());
                log.info("  with {} coins change", bitcoinValueToFriendlyString(bestChangeOutput.getValue()));
            }
            final BigInteger calculatedFee = totalInput.subtract(totalOutput);
            if (calculatedFee.compareTo(BigInteger.ZERO) > 0) {
                log.info("  with a fee of {}", bitcoinValueToFriendlyString(calculatedFee));
            }

            // Now sign the inputs, thus proving that we are entitled to redeem the connected outputs.
            if (sign) {
                sign(req);
            }

            // Check size.
            int size = req.tx.bitcoinSerialize().length;
            if (size > Transaction.MAX_STANDARD_TX_SIZE) {
                throw new IllegalArgumentException(
                        String.format("Transaction could not be created without exceeding max size: %d vs %d", size,
                            Transaction.MAX_STANDARD_TX_SIZE));
            }

            // Label the transaction as being self created. We can use this later to spend its change output even before
            // the transaction is confirmed. We deliberately won't bother notifying listeners here as there's not much
            // point - the user isn't interested in a confidence transition they made themselves.
            req.tx.getConfidence().setSource(TransactionConfidence.Source.SELF);

            // Keep a track of the date the tx was created (used in MultiBitService
            // to work out the block it appears in).
            req.tx.setUpdateTime(new Date());

            // Label the transaction as being a user requested payment. This can be used to render GUI wallet
            // transaction lists more appropriately, especially when the wallet starts to generate transactions itself
            // for internal purposes.
            req.tx.setPurpose(Transaction.Purpose.USER_PAYMENT);
            req.completed = true;
            req.fee = calculatedFee;
            log.info("  completed: {}", req.tx);
        } finally {
            lock.unlock();
        }
    }
    
    public void sign(SendRequest sendRequest) {
        // Now sign the inputs, thus proving that we are entitled to redeem the connected outputs.
        try {
            sendRequest.tx.signInputs(Transaction.SigHash.ALL, this, sendRequest.aesKey);
        } catch (ScriptException e) {
            // If this happens it means an output script in a wallet tx could not be understood. That should never
            // happen, if it does it means the wallet has got into an inconsistent state.
            throw new RuntimeException(e);
        }
    }

    /** Reduce the value of the first output of a transaction to pay the given feePerKb as appropriate for its size. */
    private boolean adjustOutputDownwardsForFee(Transaction tx, CoinSelection coinSelection, BigInteger baseFee, BigInteger feePerKb) {
        TransactionOutput output = tx.getOutput(0);
        // Check if we need additional fee due to the transaction's size
        int size = tx.bitcoinSerialize().length;
        size += estimateBytesForSigning(coinSelection);
        BigInteger fee = baseFee.add(BigInteger.valueOf((size / 1000) + 1).multiply(feePerKb));
        output.setValue(output.getValue().subtract(fee));
        // Check if we need additional fee due to the output's value
        if (output.getValue().compareTo(Utils.CENT) < 0 && fee.compareTo(Transaction.REFERENCE_DEFAULT_MIN_TX_FEE) < 0)
            output.setValue(output.getValue().subtract(Transaction.REFERENCE_DEFAULT_MIN_TX_FEE.subtract(fee)));
        return output.getMinNonDustValue().compareTo(output.getValue()) <= 0;
    }

    /**
     * Returns a list of all possible outputs we could possibly spend, potentially even including immature coinbases
     * (which the protocol may forbid us from spending). In other words, return all outputs that this wallet holds
     * keys for and which are not already marked as spent.
     */
    public LinkedList<TransactionOutput> calculateAllSpendCandidates(boolean excludeImmatureCoinbases) {
        lock.lock();
        try {
            LinkedList<TransactionOutput> candidates = Lists.newLinkedList();
            for (Transaction tx : Iterables.concat(unspent.values(), pending.values())) {
                // Do not try and spend coinbases that were mined too recently, the protocol forbids it.
                if (excludeImmatureCoinbases && !tx.isMature()) continue;
                for (TransactionOutput output : tx.getOutputs()) {
                    if (!output.isAvailableForSpending()) continue;
                    if (!output.isMine(this)) continue;
                    candidates.add(output);
                }
            }
            return candidates;
        } finally {
            lock.unlock();
        }
    }

    /**
     * Returns all the outputs that match addresses or scripts added via {@link #addWatchedAddress(Address)} or
     * {@link #addWatchedScripts(java.util.List)}.
     * @param excludeImmatureCoinbases Whether to ignore outputs that are unspendable due to being immature.
     */
    public LinkedList<TransactionOutput> getWatchedOutputs(boolean excludeImmatureCoinbases) {
        lock.lock();
        try {
            LinkedList<TransactionOutput> candidates = Lists.newLinkedList();
            for (Transaction tx : Iterables.concat(unspent.values(), pending.values())) {
                if (excludeImmatureCoinbases && !tx.isMature()) continue;
                for (TransactionOutput output : tx.getOutputs()) {
                    if (!output.isAvailableForSpending()) continue;
                    try {
                        Script scriptPubKey = output.getScriptPubKey();
                        if (!watchedScripts.contains(scriptPubKey)) continue;
                        candidates.add(output);
                    } catch (ScriptException e) {
                        // Ignore
                    }
                }
            }
            return candidates;
        } finally {
            lock.unlock();
        }
    }

    /** Returns the address used for change outputs. Note: this will probably go away in future. */
    public Address getChangeAddress() {
        lock.lock();
        try {
            // For now let's just pick the second key in our keychain. In future we might want to do something else to
            // give the user better privacy here, eg in incognito mode.
            // The second key is chosen rather than the first because, by default, a wallet is created with a 
            // single key. If the user imports say a blockchain.info backup they typically want change to go
            // to one of the imported keys
            checkState(keychain.size() > 0, "Can't send value without an address to use for receiving change");
            ECKey change = keychain.get(0);
            
            if (keychain.size() > 1) {
                change = keychain.get(1);
            }
            return change.toAddress(params);
        } finally {
            lock.unlock();
        }
    }

    /**
     * Adds the given ECKey to the wallet. There is currently no way to delete keys (that would result in coin loss).
     * If {@link Wallet#autosaveToFile(java.io.File, long, java.util.concurrent.TimeUnit, com.google.bitcoin.wallet.WalletFiles.Listener)}
     * has been called, triggers an auto save bypassing the normal coalescing delay and event handlers.
     * If the key already exists in the wallet, does nothing and returns false.
     */
    public boolean addKey(final ECKey key) {
        return addKeys(Lists.newArrayList(key)) == 1;
    }

    /**
     * Adds the given keys to the wallet. There is currently no way to delete keys (that would result in coin loss).
     * If {@link Wallet#autosaveToFile(java.io.File, long, java.util.concurrent.TimeUnit, com.google.bitcoin.wallet.WalletFiles.Listener)}
     * has been called, triggers an auto save bypassing the normal coalescing delay and event handlers.
     * Returns the number of keys added, after duplicates are ignored. The onKeyAdded event will be called for each key
     * in the list that was not already present.
     */
    public int addKeys(final List<ECKey> keys) {
        lock.lock();
        try {
            int added = 0;
            // TODO: Consider making keys a sorted list or hashset so membership testing is faster.
            for (final ECKey key : keys) {
                if (keychain.contains(key)) continue;

                // If the key has a keyCrypter that does not match the Wallet's then a KeyCrypterException is thrown.
                // This is done because only one keyCrypter is persisted per Wallet and hence all the keys must be homogenous.
                if (isEncrypted() && (!key.isEncrypted() || !keyCrypter.equals(key.getKeyCrypter()))) {
                    throw new KeyCrypterException("Cannot add key " + key.toString() + " because the keyCrypter does not match the wallets. Keys must be homogenous.");
                } else if (key.isEncrypted() && !isEncrypted()) {
                    throw new KeyCrypterException("Cannot add key because it's encrypted and this wallet is not.");
                }
                keychain.add(key);
                added++;
            }
            queueOnKeysAdded(keys);
            // Force an auto-save immediately rather than queueing one, as keys are too important to risk losing.
            //saveNow();
            return added;
        } finally {
            lock.unlock();
        }
    }

    /**
     * Return true if we are watching this address.
     */
    public boolean isAddressWatched(Address address) {
        Script script = ScriptBuilder.createOutputScript(address);
        return isWatchedScript(script);
    }

    /**
     * Same as {@link #addWatchedAddress(Address, long)} with the current time as the creation time.
     */
    public boolean addWatchedAddress(final Address address) {
        long now = Utils.currentTimeMillis() / 1000;
        return addWatchedAddresses(Lists.newArrayList(address), now) == 1;
    }

    /**
     * Adds the given address to the wallet to be watched. Outputs can be retrieved by {@link #getWatchedOutputs(boolean)}.
     *
     * @param creationTime creation time in seconds since the epoch, for scanning the blockchain
     * @return whether the address was added successfully (not already present)
     */
    public boolean addWatchedAddress(final Address address, long creationTime) {
        return addWatchedAddresses(Lists.newArrayList(address), creationTime) == 1;
    }

    /**
     * Adds the given address to the wallet to be watched. Outputs can be retrieved
     * by {@link #getWatchedOutputs(boolean)}.
     *
     * @return how many addresses were added successfully
     */
    public int addWatchedAddresses(final List<Address> addresses, long creationTime) {
        List<Script> scripts = Lists.newArrayList();

        for (Address address : addresses) {
            Script script = ScriptBuilder.createOutputScript(address);
            script.setCreationTimeSeconds(creationTime);
            scripts.add(script);
        }

        return addWatchedScripts(scripts);
    }

    /**
     * Adds the given output scripts to the wallet to be watched. Outputs can be retrieved
     * by {@link #getWatchedOutputs(boolean)}.
     *
     * @return how many scripts were added successfully
     */
    public int addWatchedScripts(final List<Script> scripts) {
        lock.lock();
        try {
            int added = 0;
            for (final Script script : scripts) {
                if (watchedScripts.contains(script)) continue;

                watchedScripts.add(script);
                added++;
            }

            queueOnScriptsAdded(scripts);
            saveNow();
            return added;
        } finally {
            lock.unlock();
        }
    }

    /**
     * Locates a keypair from the keychain given the hash of the public key. This is needed when finding out which
     * key we need to use to redeem a transaction output.
     *
     * @return ECKey object or null if no such key was found.
     */
    @Nullable
    public ECKey findKeyFromPubHash(byte[] pubkeyHash) {
        lock.lock();
        try {
            for (ECKey key : keychain) {
                if (Arrays.equals(key.getPubKeyHash(), pubkeyHash)) return key;
            }
            return null;
        } finally {
            lock.unlock();
        }
    }

    /** Returns true if the given key is in the wallet, false otherwise. Currently an O(N) operation. */
    public boolean hasKey(ECKey key) {
        lock.lock();
        try {
            return keychain.contains(key);
        } finally {
            lock.unlock();
        }
    }

    /**
     * Returns true if this wallet contains a public key which hashes to the given hash.
     */
    public boolean isPubKeyHashMine(byte[] pubkeyHash) {
        return findKeyFromPubHash(pubkeyHash) != null;
    }

    /** Returns true if this wallet is watching transactions for outputs with the script. */
    public boolean isWatchedScript(Script script) {
        lock.lock();
        try {
            return watchedScripts.contains(script);
        } finally {
            lock.unlock();
        }
    }

    /**
     * Locates a keypair from the keychain given the raw public key bytes.
     * @return ECKey or null if no such key was found.
     */
    @Nullable
    public ECKey findKeyFromPubKey(byte[] pubkey) {
        lock.lock();
        try {
            for (ECKey key : keychain) {
                if (Arrays.equals(key.getPubKey(), pubkey)) return key;
            }
            return null;
        } finally {
            lock.unlock();
        }
    }

    /**
     * Returns true if this wallet contains a keypair with the given public key.
     */
    public boolean isPubKeyMine(byte[] pubkey) {
        return findKeyFromPubKey(pubkey) != null;
    }

    /**
     * <p>It's possible to calculate a wallets balance from multiple points of view. This enum selects which
     * getBalance() should use.</p>
     *
     * <p>Consider a real-world example: you buy a snack costing $5 but you only have a $10 bill. At the start you have
     * $10 viewed from every possible angle. After you order the snack you hand over your $10 bill. From the
     * perspective of your wallet you have zero dollars (AVAILABLE). But you know in a few seconds the shopkeeper
     * will give you back $5 change so most people in practice would say they have $5 (ESTIMATED).</p>
     */
    public enum BalanceType {
        /**
         * Balance calculated assuming all pending transactions are in fact included into the best chain by miners.
         * This includes the value of immature coinbase transactions.
         */
        ESTIMATED,

        /**
         * Balance that can be safely used to create new spends. This is whatever the default coin selector would
         * make available, which by default means transaction outputs with at least 1 confirmation and pending
         * transactions created by our own wallet which have been propagated across the network.
         */
        AVAILABLE
    }

    /**
     * Returns the AVAILABLE balance of this wallet. See {@link BalanceType#AVAILABLE} for details on what this
     * means.
     */
    public BigInteger getBalance() {
        return getBalance(BalanceType.AVAILABLE);
    }

    /**
     * Returns the balance of this wallet as calculated by the provided balanceType.
     */
    public BigInteger getBalance(BalanceType balanceType) {
        lock.lock();
        try {
            if (balanceType == BalanceType.AVAILABLE) {
                return getBalance(coinSelector);
            } else if (balanceType == BalanceType.ESTIMATED) {
                LinkedList<TransactionOutput> all = calculateAllSpendCandidates(false);
                BigInteger value = BigInteger.ZERO;
                for (TransactionOutput out : all) value = value.add(out.getValue());
                return value;
            } else {
                throw new AssertionError("Unknown balance type");  // Unreachable.
            }
        } finally {
            lock.unlock();
        }
    }

    /**
     * Returns the balance that would be considered spendable by the given coin selector. Just asks it to select
     * as many coins as possible and returns the total.
     */
    public BigInteger getBalance(CoinSelector selector) {
        lock.lock();
        try {
            checkNotNull(selector);
            LinkedList<TransactionOutput> candidates = calculateAllSpendCandidates(true);
            CoinSelection selection = selector.select(NetworkParameters.MAX_MONEY, candidates);
            return selection.valueGathered;
        } finally {
            lock.unlock();
        }
    }

    /** Returns the available balance, including any unspent balance at watched addresses */
    public BigInteger getWatchedBalance() {
        return getWatchedBalance(coinSelector);
    }

     /**
     * Returns the balance that would be considered spendable by the given coin selector, including
     * any unspent balance at watched addresses.
     */
    public BigInteger getWatchedBalance(CoinSelector selector) {
        lock.lock();
        try {
            checkNotNull(selector);
            LinkedList<TransactionOutput> candidates = getWatchedOutputs(true);
            CoinSelection selection = selector.select(NetworkParameters.MAX_MONEY, candidates);
            return selection.valueGathered;
        } finally {
            lock.unlock();
        }
    }

    @Override
    public String toString() {
        return toString(false, true, true, null);
    }

    private static final Comparator<Transaction> SORT_ORDER_BY_UPDATE_TIME = new Comparator<Transaction>() {

        @Override
        public int compare(final Transaction tx1, final Transaction tx2) {

            final long time1 = tx1.getUpdateTime().getTime();
            final long time2 = tx2.getUpdateTime().getTime();

            return -(Longs.compare(time1, time2));
        }
    };

    private static final Comparator<Transaction> SORT_ORDER_BY_HEIGHT = new Comparator<Transaction>() {

        @Override
        public int compare(final Transaction tx1, final Transaction tx2) {

            final int height1 = tx1.getConfidence().getAppearedAtChainHeight();
            final int height2 = tx2.getConfidence().getAppearedAtChainHeight();

            return -(Ints.compare(height1, height2));
        }
    };

    /**
     * Formats the wallet as a human readable piece of text. Intended for debugging, the format is not meant to be
     * stable or human readable.
     * @param includePrivateKeys Whether raw private key data should be included.
     * @param includeTransactions Whether to print transaction data.
     * @param includeExtensions Whether to print extension data.
     * @param chain If set, will be used to estimate lock times for block timelocked transactions.
     */
    public String toString(boolean includePrivateKeys, boolean includeTransactions, boolean includeExtensions,
                           @Nullable AbstractBlockChain chain) {
        lock.lock();
        try {
            StringBuilder builder = new StringBuilder();
<<<<<<< HEAD
            BigInteger balance = getBalance(BalanceType.ESTIMATED);
            builder.append(String.format("Wallet containing %s MONA (%d satoshis) in:%n",
                    bitcoinValueToPlainString(balance), balance.longValue()));
=======
            BigInteger estimatedBalance = getBalance(BalanceType.ESTIMATED);
            BigInteger availableBalance = getBalance(BalanceType.AVAILABLE);
            builder.append(String.format("Wallet containing %s BTC (available: %s BTC) in:%n",
                    bitcoinValueToPlainString(estimatedBalance), bitcoinValueToPlainString(availableBalance)));
>>>>>>> 8e6928ad
            builder.append(String.format("  %d pending transactions%n", pending.size()));
            builder.append(String.format("  %d unspent transactions%n", unspent.size()));
            builder.append(String.format("  %d spent transactions%n", spent.size()));
            builder.append(String.format("  %d dead transactions%n", dead.size()));
            final Date lastBlockSeenTime = getLastBlockSeenTime();
            final String lastBlockSeenTimeStr = lastBlockSeenTime == null ? "time unknown" : lastBlockSeenTime.toString();
            builder.append(String.format("Last seen best block: %d (%s): %s%n",
                    getLastBlockSeenHeight(), lastBlockSeenTimeStr, getLastBlockSeenHash()));
            if (this.keyCrypter != null) {
                builder.append(String.format("Encryption: %s%n", keyCrypter.toString()));
            }
            // Do the keys.
            builder.append("\nKeys:\n");
            for (ECKey key : keychain) {
                final Address address = key.toAddress(params);
                builder.append("  addr:");
                builder.append(address.toString());
                builder.append(" hash160:");
                builder.append(Utils.bytesToHexString(address.getHash160()));
                builder.append(" ");
                builder.append(includePrivateKeys ? key.toStringWithPrivate() : key.toString());
                builder.append("\n");
            }

            if (!watchedScripts.isEmpty()) {
                builder.append("\nWatched scripts:\n");
                for (Script script : watchedScripts) {
                    builder.append("  ");
                    builder.append(script.toString());
                    builder.append("\n");
                }
            }

            if (includeTransactions) {
                // Print the transactions themselves
                if (pending.size() > 0) {
                    builder.append("\n>>> PENDING:\n");
                    toStringHelper(builder, pending, chain, SORT_ORDER_BY_UPDATE_TIME);
                }
                if (unspent.size() > 0) {
                    builder.append("\n>>> UNSPENT:\n");
                    toStringHelper(builder, unspent, chain, SORT_ORDER_BY_HEIGHT);
                }
                if (spent.size() > 0) {
                    builder.append("\n>>> SPENT:\n");
                    toStringHelper(builder, spent, chain, SORT_ORDER_BY_HEIGHT);
                }
                if (dead.size() > 0) {
                    builder.append("\n>>> DEAD:\n");
                    toStringHelper(builder, dead, chain, SORT_ORDER_BY_HEIGHT);
                }
            }
            if (includeExtensions && extensions.size() > 0) {
                builder.append("\n>>> EXTENSIONS:\n");
                for (WalletExtension extension : extensions.values()) {
                    builder.append(extension).append("\n\n");
                }
            }
            return builder.toString();
        } finally {
            lock.unlock();
        }
    }

    private void toStringHelper(StringBuilder builder, Map<Sha256Hash, Transaction> transactionMap,
                                @Nullable AbstractBlockChain chain, @Nullable Comparator<Transaction> sortOrder) {
        checkState(lock.isHeldByCurrentThread());

        final Collection<Transaction> txns;
        if (sortOrder != null) {
            txns = new TreeSet<Transaction>(sortOrder);
            txns.addAll(transactionMap.values());
        } else {
            txns = transactionMap.values();
        }

        for (Transaction tx : txns) {
            try {
                builder.append("Sends ");
                builder.append(Utils.bitcoinValueToFriendlyString(tx.getValueSentFromMe(this)));
                builder.append(" and receives ");
                builder.append(Utils.bitcoinValueToFriendlyString(tx.getValueSentToMe(this)));
                builder.append(", total value ");
                builder.append(Utils.bitcoinValueToFriendlyString(tx.getValue(this)));
                builder.append(".\n");
            } catch (ScriptException e) {
                // Ignore and don't print this line.
            }
            builder.append(tx.toString(chain));
        }
    }

    private static class TxOffsetPair implements Comparable<TxOffsetPair> {
        public final Transaction tx;
        public final int offset;

        public TxOffsetPair(Transaction tx, int offset) {
            this.tx = tx;
            this.offset = offset;
        }

        @Override public int compareTo(TxOffsetPair o) {
            return Ints.compare(offset, o.offset);
        }
    }

    /**
     * <p>Don't call this directly. It's not intended for API users.</p>
     *
     * <p>Called by the {@link BlockChain} when the best chain (representing total work done) has changed. This can
     * cause the number of confirmations of a transaction to go higher, lower, drop to zero and can even result in
     * a transaction going dead (will never confirm) due to a double spend.</p>
     *
     * <p>The oldBlocks/newBlocks lists are ordered height-wise from top first to bottom last.</p>
     */
    public void reorganize(StoredBlock splitPoint, List<StoredBlock> oldBlocks, List<StoredBlock> newBlocks) throws VerificationException {
        lock.lock();
        try {
            // This runs on any peer thread with the block chain locked.
            //
            // The reorganize functionality of the wallet is tested in ChainSplitTest.java
            //
            // receive() has been called on the block that is triggering the re-org before this is called, with type
            // of SIDE_CHAIN.
            //
            // Note that this code assumes blocks are not invalid - if blocks contain duplicated transactions,
            // transactions that double spend etc then we can calculate the incorrect result. This could open up
            // obscure DoS attacks if someone successfully mines a throwaway invalid block and feeds it to us, just
            // to try and corrupt the internal data structures. We should try harder to avoid this but it's tricky
            // because there are so many ways the block can be invalid.

            // Avoid spuriously informing the user of wallet/tx confidence changes whilst we're re-organizing.
            checkState(confidenceChanged.size() == 0);
            checkState(!insideReorg);
            insideReorg = true;
            checkState(onWalletChangedSuppressions == 0);
            onWalletChangedSuppressions++;

            // Map block hash to transactions that appear in it. We ensure that the map values are sorted according
            // to their relative position within those blocks.
            ArrayListMultimap<Sha256Hash, TxOffsetPair> mapBlockTx = ArrayListMultimap.create();
            for (Transaction tx : getTransactions(true)) {
                Map<Sha256Hash, Integer> appearsIn = tx.getAppearsInHashes();
                if (appearsIn == null) continue;  // Pending.
                for (Map.Entry<Sha256Hash, Integer> block : appearsIn.entrySet())
                    mapBlockTx.put(block.getKey(), new TxOffsetPair(tx, block.getValue()));
            }
            for (Sha256Hash blockHash : mapBlockTx.keySet())
                Collections.sort(mapBlockTx.get(blockHash));

            List<Sha256Hash> oldBlockHashes = new ArrayList<Sha256Hash>(oldBlocks.size());
            log.info("Old part of chain (top to bottom):");
            for (StoredBlock b : oldBlocks) {
                log.info("  {}", b.getHeader().getHashAsString());
                oldBlockHashes.add(b.getHeader().getHash());
            }
            log.info("New part of chain (top to bottom):");
            for (StoredBlock b : newBlocks) {
                log.info("  {}", b.getHeader().getHashAsString());
            }

            Collections.reverse(newBlocks);  // Need bottom-to-top but we get top-to-bottom.

            // For each block in the old chain, disconnect the transactions in reverse order.
            LinkedList<Transaction> oldChainTxns = Lists.newLinkedList();
            for (Sha256Hash blockHash : oldBlockHashes) {
                for (TxOffsetPair pair : mapBlockTx.get(blockHash)) {
                    Transaction tx = pair.tx;
                    final Sha256Hash txHash = tx.getHash();
                    if (tx.isCoinBase()) {
                        // All the transactions that we have in our wallet which spent this coinbase are now invalid
                        // and will never confirm. Hopefully this should never happen - that's the point of the maturity
                        // rule that forbids spending of coinbase transactions for 100 blocks.
                        //
                        // This could be recursive, although of course because we don't have the full transaction
                        // graph we can never reliably kill all transactions we might have that were rooted in
                        // this coinbase tx. Some can just go pending forever, like the Satoshi client. However we
                        // can do our best.
                        //
                        // TODO: Is it better to try and sometimes fail, or not try at all?
                        killCoinbase(tx);
                    } else {
                        for (TransactionOutput output : tx.getOutputs()) {
                            TransactionInput input = output.getSpentBy();
                            if (input != null) input.disconnect();
                        }
                        for (TransactionInput input : tx.getInputs()) {
                            input.disconnect();
                        }
                        oldChainTxns.add(tx);
                        unspent.remove(txHash);
                        spent.remove(txHash);
                        checkState(!pending.containsKey(txHash));
                        checkState(!dead.containsKey(txHash));
                    }
                }
            }

            // Put all the disconnected transactions back into the pending pool and re-connect them.
            for (Transaction tx : oldChainTxns) {
                // Coinbase transactions on the old part of the chain are dead for good and won't come back unless
                // there's another re-org.
                if (tx.isCoinBase()) continue;
                log.info("  ->pending {}", tx.getHash());
                tx.getConfidence().setConfidenceType(ConfidenceType.PENDING);  // Wipe height/depth/work data.
                confidenceChanged.put(tx, TransactionConfidence.Listener.ChangeReason.TYPE);
                addWalletTransaction(Pool.PENDING, tx);
                updateForSpends(tx, false);
            }

            // Note that dead transactions stay dead. Consider a chain that Finney attacks T1 and replaces it with
            // T2, so we move T1 into the dead pool. If there's now a re-org to a chain that doesn't include T2, it
            // doesn't matter - the miners deleted T1 from their mempool, will resurrect T2 and put that into the
            // mempool and so T1 is still seen as a losing double spend.

            // The old blocks have contributed to the depth and work done for all the transactions in the
            // wallet that are in blocks up to and including the chain split block.
            // The total depth and work done is calculated here and then subtracted from the appropriate transactions.
            int depthToSubtract = oldBlocks.size();
            BigInteger workDoneToSubtract = BigInteger.ZERO;
            for (StoredBlock b : oldBlocks) {
                workDoneToSubtract = workDoneToSubtract.add(b.getHeader().getWork());
            }
            log.info("depthToSubtract = " + depthToSubtract + ", workDoneToSubtract = " + workDoneToSubtract);
            // Remove depthToSubtract and workDoneToSubtract from all transactions in the wallet except for pending.
            subtractDepthAndWorkDone(depthToSubtract, workDoneToSubtract, spent.values());
            subtractDepthAndWorkDone(depthToSubtract, workDoneToSubtract, unspent.values());
            subtractDepthAndWorkDone(depthToSubtract, workDoneToSubtract, dead.values());

            // The effective last seen block is now the split point so set the lastSeenBlockHash.
            setLastBlockSeenHash(splitPoint.getHeader().getHash());

            // For each block in the new chain, work forwards calling receive() and notifyNewBestBlock().
            // This will pull them back out of the pending pool, or if the tx didn't appear in the old chain and
            // does appear in the new chain, will treat it as such and possibly kill pending transactions that
            // conflict.
            for (StoredBlock block : newBlocks) {
                log.info("Replaying block {}", block.getHeader().getHashAsString());
                for (TxOffsetPair pair : mapBlockTx.get(block.getHeader().getHash())) {
                    log.info("  tx {}", pair.tx.getHash());
                    try {
                        receive(pair.tx, block, BlockChain.NewBlockType.BEST_CHAIN, pair.offset);
                    } catch (ScriptException e) {
                        throw new RuntimeException(e);  // Cannot happen as these blocks were already verified.
                    }
                }
                notifyNewBestBlock(block);
            }
            checkState(isConsistent());
            final BigInteger balance = getBalance();
            log.info("post-reorg balance is {}", Utils.bitcoinValueToFriendlyString(balance));
            // Inform event listeners that a re-org took place.
            queueOnReorganize();
            insideReorg = false;
            onWalletChangedSuppressions--;
            maybeQueueOnWalletChanged();
            checkBalanceFuturesLocked(balance);
            informConfidenceListenersIfNotReorganizing();
            saveLater();
        } finally {
            lock.unlock();
        }
    }

    /**
     * Subtract the supplied depth and work done from the given transactions.
     */
    private void subtractDepthAndWorkDone(int depthToSubtract, BigInteger workDoneToSubtract,
                                          Collection<Transaction> transactions) {
        for (Transaction tx : transactions) {
            if (tx.getConfidence().getConfidenceType() == ConfidenceType.BUILDING) {
                tx.getConfidence().setDepthInBlocks(tx.getConfidence().getDepthInBlocks() - depthToSubtract);
                tx.getConfidence().setWorkDone(tx.getConfidence().getWorkDone().subtract(workDoneToSubtract));
                confidenceChanged.put(tx, TransactionConfidence.Listener.ChangeReason.DEPTH);
            }
        }
    }

    /**
     * Returns an immutable view of the transactions currently waiting for network confirmations.
     */
    public Collection<Transaction> getPendingTransactions() {
        lock.lock();
        try {
            return Collections.unmodifiableCollection(pending.values());
        } finally {
            lock.unlock();
        }
    }

    /**
     * Returns the earliest creation time of keys or watched scripts in this wallet, in seconds since the epoch, ie the min
     * of {@link com.google.bitcoin.core.ECKey#getCreationTimeSeconds()}. This can return zero if at least one key does
     * not have that data (was created before key timestamping was implemented). <p>
     *     
     * This method is most often used in conjunction with {@link PeerGroup#setFastCatchupTimeSecs(long)} in order to
     * optimize chain download for new users of wallet apps. Backwards compatibility notice: if you get zero from this
     * method, you can instead use the time of the first release of your software, as it's guaranteed no users will
     * have wallets pre-dating this time. <p>
     * 
     * If there are no keys in the wallet, the current time is returned.
     */
    @Override
    public long getEarliestKeyCreationTime() {
        lock.lock();
        try {
            long earliestTime = Long.MAX_VALUE;
            for (ECKey key : keychain)
                earliestTime = Math.min(key.getCreationTimeSeconds(), earliestTime);
            for (Script script : watchedScripts)
                earliestTime = Math.min(script.getCreationTimeSeconds(), earliestTime);
            if (earliestTime == Long.MAX_VALUE)
                return Utils.currentTimeMillis() / 1000;
            return earliestTime;
        } finally {
            lock.unlock();
        }
    }

    /** Returns the hash of the last seen best-chain block, or null if the wallet is too old to store this data. */
    @Nullable
    public Sha256Hash getLastBlockSeenHash() {
        lock.lock();
        try {
            return lastBlockSeenHash;
        } finally {
            lock.unlock();
        }
    }

    public void setLastBlockSeenHash(@Nullable Sha256Hash lastBlockSeenHash) {
        lock.lock();
        try {
            this.lastBlockSeenHash = lastBlockSeenHash;
        } finally {
            lock.unlock();
        }
    }

    public void setLastBlockSeenHeight(int lastBlockSeenHeight) {
        lock.lock();
        try {
            this.lastBlockSeenHeight = lastBlockSeenHeight;
        } finally {
            lock.unlock();
        }
    }

    public void setLastBlockSeenTimeSecs(long timeSecs) {
        lock.lock();
        try {
            lastBlockSeenTimeSecs = timeSecs;
        } finally {
            lock.unlock();
        }
    }

    /**
     * Returns the UNIX time in seconds since the epoch extracted from the last best seen block header. This timestamp
     * is <b>not</b> the local time at which the block was first observed by this application but rather what the block
     * (i.e. miner) self declares. It is allowed to have some significant drift from the real time at which the block
     * was found, although most miners do use accurate times. If this wallet is old and does not have a recorded
     * time then this method returns zero.
     */
    public long getLastBlockSeenTimeSecs() {
        lock.lock();
        try {
            return lastBlockSeenTimeSecs;
        } finally {
            lock.unlock();
        }
    }

    /**
     * Returns a {@link Date} representing the time extracted from the last best seen block header. This timestamp
     * is <b>not</b> the local time at which the block was first observed by this application but rather what the block
     * (i.e. miner) self declares. It is allowed to have some significant drift from the real time at which the block
     * was found, although most miners do use accurate times. If this wallet is old and does not have a recorded
     * time then this method returns null.
     */
    @Nullable
    public Date getLastBlockSeenTime() {
        final long secs = getLastBlockSeenTimeSecs();
        if (secs == 0)
            return null;
        else
            return new Date(secs * 1000);
    }

    /**
     * Returns the height of the last seen best-chain block. Can be 0 if a wallet is brand new or -1 if the wallet
     * is old and doesn't have that data.
     */
    public int getLastBlockSeenHeight() {
        lock.lock();
        try {
            return lastBlockSeenHeight;
        } finally {
            lock.unlock();
        }
    }

    /**
     * Deletes transactions which appeared after a certain date
     */
    public synchronized void clearTransactions(Date fromDate) {
        lock.lock();
        try {
            if (fromDate == null) {
                unspent.clear();
                spent.clear();
                pending.clear();
                dead.clear();
            } else {
                removeEntriesAfterDate(unspent, fromDate);
                removeEntriesAfterDate(spent, fromDate);
                removeEntriesAfterDate(pending, fromDate);
                removeEntriesAfterDate(dead, fromDate);
            }
        } finally {
            lock.unlock();
        }
    }

    private void removeEntriesAfterDate(Map<Sha256Hash, Transaction> pool, Date fromDate) {
        checkState(lock.isLocked());
        log.debug("Wallet#removeEntriesAfterDate - Removing transactions later than " + fromDate.toString());
        Set<Entry<Sha256Hash, Transaction>> loopEntries = pool.entrySet();
        Iterator<Entry<Sha256Hash, Transaction>> iterator = loopEntries.iterator();
        while(iterator.hasNext()) {
            Entry<Sha256Hash, Transaction> member = iterator.next();
            if (member.getValue() != null) {
                Date updateTime = member.getValue().getUpdateTime();
                if (updateTime != null && updateTime.after(fromDate)) {
                    iterator.remove();
                    //log.debug("Wallet#removeEntriesAfterDate - Removed tx.1 " + member.getValue());
                    continue;
                }
                
                // if no updateTime remove them
                if (updateTime == null || updateTime.getTime() == 0) {
                    iterator.remove();
                    //log.debug("Removed tx.2 " + member.getValue());
                    continue;                    
                }
            }
        }
    }

    /**
     * Convenience wrapper around {@link Wallet#encrypt(com.google.bitcoin.crypto.KeyCrypter,
     * org.spongycastle.crypto.params.KeyParameter)} which uses the default Scrypt key derivation algorithm and
     * parameters, derives a key from the given password and returns the created key.
     */
    public KeyParameter encrypt(CharSequence password) {
        checkNotNull(password);
        checkArgument(password.length() > 0);
        KeyCrypter scrypt = new KeyCrypterScrypt();
        KeyParameter derivedKey = scrypt.deriveKey(password);
        encrypt(scrypt, derivedKey);
        return derivedKey;
    }

    /**
     * Encrypt the wallet using the KeyCrypter and the AES key. A good default KeyCrypter to use is
     * {@link com.google.bitcoin.crypto.KeyCrypterScrypt}.
     *
     * @param keyCrypter The KeyCrypter that specifies how to encrypt/ decrypt a key
     * @param aesKey AES key to use (normally created using KeyCrypter#deriveKey and cached as it is time consuming to create from a password)
     * @throws KeyCrypterException Thrown if the wallet encryption fails. If so, the wallet state is unchanged.
     */
    public void encrypt(KeyCrypter keyCrypter, KeyParameter aesKey) {
        lock.lock();
        try {
            checkNotNull(keyCrypter);
            checkState(getEncryptionType() == EncryptionType.UNENCRYPTED, "Wallet is already encrypted");
            // Create a new arraylist that will contain the encrypted keys
            ArrayList<ECKey> encryptedKeyChain = new ArrayList<ECKey>();
            for (ECKey key : keychain) {
                if (key.isEncrypted()) {
                    // Key is already encrypted - add as is.
                    encryptedKeyChain.add(key);
                } else {
                    // Encrypt the key.
                    ECKey encryptedKey = key.encrypt(keyCrypter, aesKey);

                    // Check that the encrypted key can be successfully decrypted.
                    // This is done as it is a critical failure if the private key cannot be decrypted successfully
                    // (all bitcoin controlled by that private key is lost forever).
                    // For a correctly constructed keyCrypter the encryption should always be reversible so it is just being as cautious as possible.
                    if (!ECKey.encryptionIsReversible(key, encryptedKey, keyCrypter, aesKey)) {
                        // Abort encryption
                        throw new KeyCrypterException("The key " + key.toString() + " cannot be successfully decrypted after encryption so aborting wallet encryption.");
                    }

                    encryptedKeyChain.add(encryptedKey);
                }
            }

            // Now ready to use the encrypted keychain so go through the old keychain clearing all the unencrypted private keys.
            // (This is to avoid the possibility of key recovery from memory).
            for (ECKey key : keychain) {
                if (!key.isEncrypted()) {
                    key.clearPrivateKey();
                }
            }

            // Replace the old keychain with the encrypted one.
            keychain = encryptedKeyChain;

            // The wallet is now encrypted.
            this.keyCrypter = keyCrypter;
            
            // Add a MultiBitWalletExtension to protect the wallet from being loaded by earlier MultiBits.
            MultiBitWalletExtension multibitWalletExtension = new MultiBitWalletExtension();
            extensions.put(multibitWalletExtension.getWalletExtensionID(), multibitWalletExtension);

            //saveNow();
        } finally {
            lock.unlock();
        }
    }

    /**
     * Decrypt the wallet with the wallets keyCrypter and AES key.
     *
     * @param aesKey AES key to use (normally created using KeyCrypter#deriveKey and cached as it is time consuming to create from a password)
     * @throws KeyCrypterException Thrown if the wallet decryption fails. If so, the wallet state is unchanged.
     */
    public void decrypt(KeyParameter aesKey) {
        lock.lock();
        try {
            // Check the wallet is already encrypted - you cannot decrypt an unencrypted wallet.
            checkState(getEncryptionType() != EncryptionType.UNENCRYPTED, "Wallet is already decrypted");
            // Check that the wallet keyCrypter is non-null.
            // This is set either at construction (if an encrypted wallet is created) or by wallet encryption.
            checkNotNull(keyCrypter);

            // Create a new arraylist that will contain the decrypted keys
            ArrayList<ECKey> decryptedKeyChain = new ArrayList<ECKey>();

            for (ECKey key : keychain) {
                // Decrypt the key.
                if (!key.isEncrypted()) {
                    // Not encrypted - add to chain as is.
                    decryptedKeyChain.add(key);
                } else {
                    ECKey decryptedECKey = key.decrypt(keyCrypter, aesKey);
                    decryptedKeyChain.add(decryptedECKey);
                }
            }

            // Replace the old keychain with the unencrypted one.
            keychain = decryptedKeyChain;

            // The wallet is now unencrypted.
            keyCrypter = null;
            
            // Clear the MultBit wallet extension so that earlier MultiBits can load it.
            extensions.remove(MultiBitWalletProtobufSerializer.ORG_MULTIBIT_WALLET_PROTECT_2);

            //saveNow();
        } finally {
            lock.unlock();
        }
    }

    /**
     * Create a new, random encrypted ECKey and add it to the wallet.
     *
     * @param keyCrypter The keyCrypter to use in encrypting the new key
     * @param aesKey The AES key to use to encrypt the new key
     * @return ECKey the new, encrypted ECKey
     */
    public ECKey addNewEncryptedKey(KeyCrypter keyCrypter, KeyParameter aesKey) {
        ECKey newKey = (new ECKey()).encrypt(checkNotNull(keyCrypter), checkNotNull(aesKey));
        addKey(newKey);
        return newKey;
    }

    /**
     * <p>Convenience wrapper around {@link Wallet#addNewEncryptedKey(com.google.bitcoin.crypto.KeyCrypter,
     * org.spongycastle.crypto.params.KeyParameter)} which just derives the key afresh and uses the pre-set
     * keycrypter. The wallet must have been encrypted using one of the encrypt methods previously.</p>
     *
     * <p>Note that key derivation is deliberately very slow! So if you plan to add multiple keys, it can be
     * faster to use the other method instead and re-use the {@link KeyParameter} object instead.</p>
     */
    public ECKey addNewEncryptedKey(CharSequence password) {
        lock.lock();
        try {
            checkNotNull(keyCrypter, "Wallet is not encrypted, you must call encrypt() first.");
            return addNewEncryptedKey(keyCrypter, keyCrypter.deriveKey(password));
        } finally {
            lock.unlock();
        }
    }

    /**
     *  Check whether the password can decrypt the first key in the wallet.
     *  This can be used to check the validity of an entered password.
     *
     *  @return boolean true if password supplied can decrypt the first private key in the wallet, false otherwise.
     */
    public boolean checkPassword(CharSequence password) {
        lock.lock();
        try {
            return keyCrypter != null && checkAESKey(keyCrypter.deriveKey(checkNotNull(password)));
        } finally {
            lock.unlock();
        }
    }

    /**
     *  Check whether the AES key can decrypt the first encrypted key in the wallet.
     *
     *  @return boolean true if AES key supplied can decrypt the first encrypted private key in the wallet, false otherwise.
     */
    public boolean checkAESKey(KeyParameter aesKey) {
        lock.lock();
        try {
            // If no keys then cannot decrypt.
            if (!getKeys().iterator().hasNext())
                return false;
            // Find the first encrypted key in the wallet.
            ECKey firstEncryptedECKey = null;
            Iterator<ECKey> iterator = getKeys().iterator();
            while (iterator.hasNext() && firstEncryptedECKey == null) {
                ECKey loopECKey = iterator.next();
                if (loopECKey.isEncrypted()) {
                    firstEncryptedECKey = loopECKey;
                }
            }
            // There are no encrypted keys in the wallet.
            if (firstEncryptedECKey == null)
                return false;
            String originalAddress = firstEncryptedECKey.toAddress(getNetworkParameters()).toString();
            if (firstEncryptedECKey.isEncrypted() && firstEncryptedECKey.getEncryptedPrivateKey() != null) {
                try {
                    ECKey rebornKey = firstEncryptedECKey.decrypt(keyCrypter, aesKey);

                    // Check that the decrypted private key's address is correct ie it decrypted accurately.
                    String rebornAddress = rebornKey.toAddress(getNetworkParameters()).toString();
                    return originalAddress.equals(rebornAddress);
                } catch (KeyCrypterException ede) {
                    // The AES key supplied is incorrect.
                    return false;
                }
            }
            return false;
        } finally {
            lock.unlock();
        }
    }

    /**
     * Get the wallet's KeyCrypter.
     * (Used in encrypting/ decrypting an ECKey).
     */
    public KeyCrypter getKeyCrypter() {
        lock.lock();
        try {
            return keyCrypter;
        } finally {
            lock.unlock();
        }
    }

    /**
     * Sets the wallet's KeyCrypter.
     * Note that this does not encrypt the wallet, and should only be used if the keyCrypter can not be included in the
     * constructor during initial wallet loading.
     * Note that if the keyCrypter was not properly set during wallet load, {@link Wallet#getEncryptionType()} and
     * {@link Wallet#isEncrypted()} will not return the correct results.
     */
    public void setKeyCrypter(KeyCrypter keyCrypter) {
        lock.lock();
        try {
            checkState(this.keyCrypter == null);
            this.keyCrypter = keyCrypter;
        } finally {
            lock.unlock();
        }
    }

    /**
     * Get the type of encryption used for this wallet.
     *
     * (This is a convenience method - the encryption type is actually stored in the keyCrypter).
     */
    public EncryptionType getEncryptionType() {
        lock.lock();
        try {
            if (keyCrypter == null) {
                // Unencrypted wallet.
                return EncryptionType.UNENCRYPTED;
            } else {
                return keyCrypter.getUnderstoodEncryptionType();
            }
        } finally {
            lock.unlock();
        }
    }

    /** Returns true if the wallet is encrypted using any scheme, false if not. */
    public boolean isEncrypted() {
        return getEncryptionType() != EncryptionType.UNENCRYPTED;
    }

    public MultiBitWalletVersion getVersion() {
        return version;
    }

    public void setVersion(MultiBitWalletVersion version) {
        this.version = version;
    }

    /**
     * Set the description of the wallet.
     * This is a Unicode encoding string typically entered by the user as descriptive text for the wallet.
     */
    public void setDescription(String description) {
        this.description = description;
    }

    /**
     * Get the description of the wallet. See {@link Wallet#setDescription(String))}
     */
    public String getDescription() {
        return description;
    }

    @Override
    public int getBloomFilterElementCount() {
        int size = getKeychainSize() * 2;
        for (Transaction tx : getTransactions(false)) {
            for (TransactionOutput out : tx.getOutputs()) {
                try {
                    if (isTxOutputBloomFilterable(out))
                        size++;
                } catch (ScriptException e) {
                    throw new RuntimeException(e); // If it is ours, we parsed the script correctly, so this shouldn't happen
                }
            }
        }

        // Some scripts may have more than one bloom element.  That should normally be okay,
        // because under-counting just increases false-positive rate.
        size += watchedScripts.size();

        return size;
    }

    /**
     * If we are watching any scripts, the bloom filter must update on peers whenever an output is
     * identified.  This is because we don't necessarily have the associated pubkey, so we can't
     * watch for it on spending transactions.
     */
    @Override
    public boolean isRequiringUpdateAllBloomFilter() {
        return !watchedScripts.isEmpty();
    }

    /**
     * Gets a bloom filter that contains all of the public keys from this wallet, and which will provide the given
     * false-positive rate. See the docs for {@link BloomFilter} for a brief explanation of anonymity when using filters.
     */
    public BloomFilter getBloomFilter(double falsePositiveRate) {
        return getBloomFilter(getBloomFilterElementCount(), falsePositiveRate, (long)(Math.random()*Long.MAX_VALUE));
    }

    /**
     * Gets a bloom filter that contains all of the public keys from this wallet,
     * and which will provide the given false-positive rate if it has size elements.
     * Keep in mind that you will get 2 elements in the bloom filter for each key in the wallet.
     * 
     * This is used to generate a BloomFilter which can be #{link BloomFilter.merge}d with another.
     * It could also be used if you have a specific target for the filter's size.
     * 
     * See the docs for {@link BloomFilter(int, double)} for a brief explanation of anonymity when using bloom filters.
     */
    @Override
    public BloomFilter getBloomFilter(int size, double falsePositiveRate, long nTweak) {
        BloomFilter filter = new BloomFilter(size, falsePositiveRate, nTweak);
        lock.lock();
        try {
            for (ECKey key : keychain) {
                filter.insert(key.getPubKey());
                filter.insert(key.getPubKeyHash());
            }

            for (Script script : watchedScripts) {
                for (ScriptChunk chunk : script.getChunks()) {
                    // Only add long (at least 64 bit) data to the bloom filter.
                    // If any long constants become popular in scripts, we will need logic
                    // here to exclude them.
                    if (!chunk.isOpCode() && chunk.data.length >= MINIMUM_BLOOM_DATA_LENGTH) {
                        filter.insert(chunk.data);
                    }
                }
            }
        } finally {
            lock.unlock();
        }
        for (Transaction tx : getTransactions(false)) {
            for (int i = 0; i < tx.getOutputs().size(); i++) {
                TransactionOutput out = tx.getOutputs().get(i);
                try {
                    if (isTxOutputBloomFilterable(out)) {
                        TransactionOutPoint outPoint = new TransactionOutPoint(params, i, tx);
                        filter.insert(outPoint.bitcoinSerialize());
                    }
                } catch (ScriptException e) {
                    throw new RuntimeException(e); // If it is ours, we parsed the script correctly, so this shouldn't happen
                }
            }
        }

        return filter;
    }

    private boolean isTxOutputBloomFilterable(TransactionOutput out) {
        return (out.isMine(this) && out.getScriptPubKey().isSentToRawPubKey()) ||
                out.isWatched(this);
    }

    /** Returns the {@link CoinSelector} object which controls which outputs can be spent by this wallet. */
    public CoinSelector getCoinSelector() {
        lock.lock();
        try {
            return coinSelector;
        } finally {
            lock.unlock();
        }
    }

    /**
     * A coin selector is responsible for choosing which outputs to spend when creating transactions. The default
     * selector implements a policy of spending transactions that appeared in the best chain and pending transactions
     * that were created by this wallet, but not others. You can override the coin selector for any given send
     * operation by changing {@link Wallet.SendRequest#coinSelector}.
     */
    public void setCoinSelector(@Nonnull CoinSelector coinSelector) {
        lock.lock();
        try {
            this.coinSelector = checkNotNull(coinSelector);
        } finally {
            lock.unlock();
        }
    }

    /**
     * Convenience wrapper for <tt>setCoinSelector(Wallet.AllowUnconfirmedCoinSelector.get())</tt>. If this method
     * is called on the wallet then transactions will be used for spending regardless of their confidence. This can
     * be dangerous - only use this if you absolutely know what you're doing!
     */
    public void allowSpendingUnconfirmedTransactions() {
        setCoinSelector(AllowUnconfirmedCoinSelector.get());
    }

    private static class BalanceFutureRequest {
        public SettableFuture<BigInteger> future;
        public BigInteger value;
        public BalanceType type;
    }
    @GuardedBy("lock") private List<BalanceFutureRequest> balanceFutureRequests = Lists.newLinkedList();

    /**
     * <p>Returns a future that will complete when the balance of the given type has becom equal or larger to the given
     * value. If the wallet already has a large enough balance the future is returned in a pre-completed state. Note
     * that this method is not blocking, if you want to actually wait immediately, you have to call .get() on
     * the result.</p>
     *
     * <p>Also note that by the time the future completes, the wallet may have changed yet again if something else
     * is going on in parallel, so you should treat the returned balance as advisory and be prepared for sending
     * money to fail! Finally please be aware that any listeners on the future will run either on the calling thread
     * if it completes immediately, or eventually on a background thread if the balance is not yet at the right
     * level. If you do something that means you know the balance should be sufficient to trigger the future,
     * you can use {@link com.google.bitcoin.utils.Threading#waitForUserCode()} to block until the future had a
     * chance to be updated.</p>
     */
    public ListenableFuture<BigInteger> getBalanceFuture(final BigInteger value, final BalanceType type) {
        lock.lock();
        try {
            final SettableFuture<BigInteger> future = SettableFuture.create();
            final BigInteger current = getBalance(type);
            if (current.compareTo(value) >= 0) {
                // Already have enough.
                future.set(current);
            } else {
                // Will be checked later in checkBalanceFutures. We don't just add an event listener for ourselves
                // here so that running getBalanceFuture().get() in the user code thread works - generally we must
                // avoid giving the user back futures that require the user code thread to be free.
                BalanceFutureRequest req = new BalanceFutureRequest();
                req.future = future;
                req.value = value;
                req.type = type;
                balanceFutureRequests.add(req);
            }
            return future;
        } finally {
            lock.unlock();
        }
    }

    // Runs any balance futures in the user code thread.
    private void checkBalanceFuturesLocked(@Nullable BigInteger avail) {
        checkState(lock.isHeldByCurrentThread());
        BigInteger estimated = null;
        final ListIterator<BalanceFutureRequest> it = balanceFutureRequests.listIterator();
        while (it.hasNext()) {
            final BalanceFutureRequest req = it.next();
            BigInteger val = null;
            if (req.type == BalanceType.AVAILABLE) {
                if (avail == null) avail = getBalance(BalanceType.AVAILABLE);
                if (avail.compareTo(req.value) < 0) continue;
                val = avail;
            } else if (req.type == BalanceType.ESTIMATED) {
                if (estimated == null) estimated = getBalance(BalanceType.ESTIMATED);
                if (estimated.compareTo(req.value) < 0) continue;
                val = estimated;
            }
            // Found one that's finished.
            it.remove();
            final BigInteger v = checkNotNull(val);
            // Don't run any user-provided future listeners with our lock held.
            Threading.USER_THREAD.execute(new Runnable() {
                @Override public void run() {
                    req.future.set(v);
                }
            });
        }
    }

    /////////////////////////////////////////////////////////////////////////////////////////////////////////////////
    //
    // Extensions to the wallet format.

    /**
     * By providing an object implementing the {@link WalletExtension} interface, you can save and load arbitrary
     * additional data that will be stored with the wallet. Each extension is identified by an ID, so attempting to
     * add the same extension twice (or two different objects that use the same ID) will throw an IllegalStateException.
     */
    public void addExtension(WalletExtension extension) {
        String id = checkNotNull(extension).getWalletExtensionID();
        lock.lock();
        try {
            if (extensions.containsKey(id))
                throw new IllegalStateException("Cannot add two extensions with the same ID: " + id);
            extensions.put(id, extension);
            //saveNow();
        } finally {
            lock.unlock();
        }
    }

    /**
     * Atomically adds extension or returns an existing extension if there is one with the same id alreadypresent.
     */
    public WalletExtension addOrGetExistingExtension(WalletExtension extension) {
        String id = checkNotNull(extension).getWalletExtensionID();
        lock.lock();
        try {
            WalletExtension previousExtension = extensions.get(id);
            if (previousExtension != null)
                return previousExtension;
            extensions.put(id, extension);
            //saveNow();
            return extension;
        } finally {
            lock.unlock();
        }
    }

    /**
     * Either adds extension as a new extension or replaces the existing extension if one already exists with the same
     * id. This also triggers wallet auto-saving, so may be useful even when called with the same extension as is
     * already present.
     */
    public void addOrUpdateExtension(WalletExtension extension) {
        String id = checkNotNull(extension).getWalletExtensionID();
        lock.lock();
        try {
            extensions.put(id, extension);
            //saveNow();
        } finally {
            lock.unlock();
        }
    }

    /** Returns a snapshot of all registered extension objects. The extensions themselves are not copied. */
    public Map<String, WalletExtension> getExtensions() {
        lock.lock();
        try {
            return ImmutableMap.copyOf(extensions);
        } finally {
            lock.unlock();
        }
    }

    /////////////////////////////////////////////////////////////////////////////////////////////////////////////////
    //
    // Boilerplate for running event listeners - dispatches events onto the user code thread (where we don't do
    // anything and hold no locks).

    private void queueOnTransactionConfidenceChanged(final Transaction tx) {
        checkState(lock.isHeldByCurrentThread());
        for (final ListenerRegistration<WalletEventListener> registration : eventListeners) {
            if (registration.executor == Threading.SAME_THREAD) {
                registration.listener.onTransactionConfidenceChanged(this, tx);
            } else {
                registration.executor.execute(new Runnable() {
                    @Override
                    public void run() {
                        registration.listener.onTransactionConfidenceChanged(Wallet.this, tx);
                    }
                });
            }
        }
    }

    private void maybeQueueOnWalletChanged() {
        // Don't invoke the callback in some circumstances, eg, whilst we are re-organizing or fiddling with
        // transactions due to a new block arriving. It will be called later instead.
        checkState(lock.isHeldByCurrentThread());
        checkState(onWalletChangedSuppressions >= 0);
        if (onWalletChangedSuppressions > 0) return;
        for (final ListenerRegistration<WalletEventListener> registration : eventListeners) {
            registration.executor.execute(new Runnable() {
                @Override
                public void run() {
                    registration.listener.onWalletChanged(Wallet.this);
                }
            });
        }
    }

    private void queueOnCoinsReceived(final Transaction tx, final BigInteger balance, final BigInteger newBalance) {
        checkState(lock.isHeldByCurrentThread());
        for (final ListenerRegistration<WalletEventListener> registration : eventListeners) {
            registration.executor.execute(new Runnable() {
                @Override
                public void run() {
                    registration.listener.onCoinsReceived(Wallet.this, tx, balance, newBalance);
                }
            });
        }
    }

    private void queueOnCoinsSent(final Transaction tx, final BigInteger prevBalance, final BigInteger newBalance) {
        checkState(lock.isHeldByCurrentThread());
        for (final ListenerRegistration<WalletEventListener> registration : eventListeners) {
            registration.executor.execute(new Runnable() {
                @Override
                public void run() {
                    registration.listener.onCoinsSent(Wallet.this, tx, prevBalance, newBalance);
                }
            });
        }
    }

    private void queueOnReorganize() {
        checkState(lock.isHeldByCurrentThread());
        checkState(insideReorg);
        for (final ListenerRegistration<WalletEventListener> registration : eventListeners) {
            registration.executor.execute(new Runnable() {
                @Override
                public void run() {
                    registration.listener.onReorganize(Wallet.this);
                }
            });
        }
    }

    private void queueOnKeysAdded(final List<ECKey> keys) {
        checkState(lock.isHeldByCurrentThread());
        for (final ListenerRegistration<WalletEventListener> registration : eventListeners) {
            registration.executor.execute(new Runnable() {
                @Override
                public void run() {
                    registration.listener.onKeysAdded(Wallet.this, keys);
                }
            });
        }
    }

    public TransactionConfidence.Listener getTxConfidenceListener() {
        return txConfidenceListener;
    }

    private void queueOnScriptsAdded(final List<Script> scripts) {
        checkState(lock.isHeldByCurrentThread());
        for (final ListenerRegistration<WalletEventListener> registration : eventListeners) {
            registration.executor.execute(new Runnable() {
                @Override
                public void run() {
                    registration.listener.onScriptsAdded(Wallet.this, scripts);
                }
            });
        }
    }

    /////////////////////////////////////////////////////////////////////////////////////////////////////////////////
    //
    // Fee calculation code.

    private class FeeCalculation {
        private CoinSelection bestCoinSelection;
        private TransactionOutput bestChangeOutput;

        public FeeCalculation(SendRequest req, BigInteger value, List<TransactionInput> originalInputs,
                              boolean needAtLeastReferenceFee, LinkedList<TransactionOutput> candidates) throws InsufficientMoneyException {
            checkState(lock.isHeldByCurrentThread());
            // There are 3 possibilities for what adding change might do:
            // 1) No effect
            // 2) Causes increase in fee (change < 1 COIN)
            // 3) Causes the transaction to have a dust output or change < fee increase (ie change will be thrown away)
            // If we get either of the last 2, we keep note of what the inputs looked like at the time and try to
            // add inputs as we go up the list (keeping track of minimum inputs for each category).  At the end, we pick
            // the best input set as the one which generates the lowest total fee.
            BigInteger additionalValueForNextCategory = null;
            CoinSelection selection3 = null;
            CoinSelection selection2 = null;
            TransactionOutput selection2Change = null;
            CoinSelection selection1 = null;
            TransactionOutput selection1Change = null;
            // We keep track of the last size of the transaction we calculated but only if the act of adding inputs and
            // change resulted in the size crossing a 1000 byte boundary. Otherwise it stays at zero.
            int lastCalculatedSize = 0;
            BigInteger valueNeeded, valueMissing = null;
            while (true) {
                resetTxInputs(req, originalInputs);

                BigInteger fees = req.fee == null ? BigInteger.ZERO : req.fee;
                if (lastCalculatedSize > 0) {
                    // If the size is exactly 1000 bytes then we'll over-pay, but this should be rare.
                    fees = fees.add(BigInteger.valueOf((lastCalculatedSize / 1000) + 1).multiply(req.feePerKb));
                } else {
                    fees = fees.add(req.feePerKb);  // First time around the loop.
                }
                if (needAtLeastReferenceFee && fees.compareTo(Transaction.REFERENCE_DEFAULT_MIN_TX_FEE) < 0)
                    fees = Transaction.REFERENCE_DEFAULT_MIN_TX_FEE;

                valueNeeded = value.add(fees);
                if (additionalValueForNextCategory != null)
                    valueNeeded = valueNeeded.add(additionalValueForNextCategory);
                BigInteger additionalValueSelected = additionalValueForNextCategory;

                // Of the coins we could spend, pick some that we actually will spend.
                CoinSelector selector = req.coinSelector == null ? coinSelector : req.coinSelector;
                CoinSelection selection = selector.select(valueNeeded, candidates);
                // Can we afford this?
                if (selection.valueGathered.compareTo(valueNeeded) < 0) {
                    valueMissing = valueNeeded.subtract(selection.valueGathered);
                    break;
                }
                checkState(selection.gathered.size() > 0 || originalInputs.size() > 0);

                // We keep track of an upper bound on transaction size to calculate fees that need to be added.
                // Note that the difference between the upper bound and lower bound is usually small enough that it
                // will be very rare that we pay a fee we do not need to.
                //
                // We can't be sure a selection is valid until we check fee per kb at the end, so we just store
                // them here temporarily.
                boolean eitherCategory2Or3 = false;
                boolean isCategory3 = false;

                BigInteger change = selection.valueGathered.subtract(valueNeeded);
                if (additionalValueSelected != null)
                    change = change.add(additionalValueSelected);

                // If change is < 1 MONA, we will need to have at least minfee to be accepted by the network
                if (req.ensureMinRequiredFee && !change.equals(BigInteger.ZERO) && change.compareTo(Utils.COIN) < 0) {
                    // This solution may fit into category 2, but it may also be category 3, we'll check that later
                    eitherCategory2Or3 = true;
                    additionalValueForNextCategory = Utils.COIN;
                    // If the change is smaller than the fee we want to add, this will be negative
                    change = change.subtract(Transaction.REFERENCE_DEFAULT_MIN_TX_FEE.subtract(fees));
                }

                int size = 0;
                TransactionOutput changeOutput = null;
                if (change.compareTo(BigInteger.ZERO) > 0) {
                    // The value of the inputs is greater than what we want to send. Just like in real life then,
                    // we need to take back some coins ... this is called "change". Add another output that sends the change
                    // back to us. The address comes either from the request or getChangeAddress() as a default.
                    Address changeAddress = req.changeAddress;
                    if (changeAddress == null)
                        changeAddress = getChangeAddress();
                    changeOutput = new TransactionOutput(params, req.tx, change, changeAddress);
                    // If the change output would result in this transaction being rejected as dust, just drop the change and make it a fee
                    if (req.ensureMinRequiredFee && Transaction.MIN_NONDUST_OUTPUT.compareTo(change) > 0) {
                        // This solution definitely fits in category 3
                        //Throw away change lower than 1 MONA as this is cheaper than paying the 1 MONA fee.
                        isCategory3 = true;
                        //additionalValueForNextCategory = Transaction.REFERENCE_DEFAULT_MIN_TX_FEE.add(
                        //                                 Transaction.MIN_NONDUST_OUTPUT.add(BigInteger.ONE));
                        additionalValueForNextCategory = Transaction.REFERENCE_DEFAULT_MIN_TX_FEE.add(Transaction.MIN_NONDUST_OUTPUT.add(BigInteger.ONE));
                                                         //MONA: We don't have a min value, but we add more fees for tx < 1
                    } else {
                        size += changeOutput.bitcoinSerialize().length + VarInt.sizeOf(req.tx.getOutputs().size()) - VarInt.sizeOf(req.tx.getOutputs().size() - 1);
                        // This solution is either category 1 or 2
                        if (!eitherCategory2Or3) // must be category 1
                            additionalValueForNextCategory = null;
                    }
                } else {
                    if (eitherCategory2Or3) {
                        // This solution definitely fits in category 3 (we threw away change because it was smaller than MIN_TX_FEE)
                        isCategory3 = true;
                        additionalValueForNextCategory = Transaction.REFERENCE_DEFAULT_MIN_TX_FEE.add(BigInteger.ONE);
                    }
                }

                // Now add unsigned inputs for the selected coins.
                for (TransactionOutput output : selection.gathered) {
                    TransactionInput input = req.tx.addInput(output);
                    // If the scriptBytes don't default to none, our size calculations will be thrown off.
                    checkState(input.getScriptBytes().length == 0);
                }

                // Estimate transaction size and loop again if we need more fee per kb. The serialized tx doesn't
                // include things we haven't added yet like input signatures/scripts or the change output.
                size += req.tx.bitcoinSerialize().length;
                size += estimateBytesForSigning(selection);
                if (size/1000 > lastCalculatedSize/1000 && req.feePerKb.compareTo(BigInteger.ZERO) > 0) {
                    lastCalculatedSize = size;
                    // We need more fees anyway, just try again with the same additional value
                    additionalValueForNextCategory = additionalValueSelected;
                    continue;
                }

                if (isCategory3) {
                    if (selection3 == null)
                        selection3 = selection;
                } else if (eitherCategory2Or3) {
                    // If we are in selection2, we will require at least CENT additional. If we do that, there is no way
                    // we can end up back here because CENT additional will always get us to 1
                    checkState(selection2 == null);
                    checkState(additionalValueForNextCategory.equals(Utils.COIN));
                    selection2 = selection;
                    selection2Change = checkNotNull(changeOutput); // If we get no change in category 2, we are actually in category 3
                } else {
                    // Once we get a category 1 (change kept), we should break out of the loop because we can't do better
                    checkState(selection1 == null);
                    checkState(additionalValueForNextCategory == null);
                    selection1 = selection;
                    selection1Change = changeOutput;
                }

                if (additionalValueForNextCategory != null) {
                    if (additionalValueSelected != null)
                        checkState(additionalValueForNextCategory.compareTo(additionalValueSelected) > 0);
                    continue;
                }
                break;
            }

            resetTxInputs(req, originalInputs);

            if (selection3 == null && selection2 == null && selection1 == null) {
                checkNotNull(valueMissing);
                log.warn("Insufficient value in wallet for send: needed {} more", bitcoinValueToFriendlyString(valueMissing));
                throw new InsufficientMoneyException(valueMissing);
            }

            BigInteger lowestFee = null;
            bestCoinSelection = null;
            bestChangeOutput = null;
            if (selection1 != null) {
                if (selection1Change != null)
                    lowestFee = selection1.valueGathered.subtract(selection1Change.getValue());
                else
                    lowestFee = selection1.valueGathered;
                bestCoinSelection = selection1;
                bestChangeOutput = selection1Change;
            }

            if (selection2 != null) {
                BigInteger fee = selection2.valueGathered.subtract(checkNotNull(selection2Change).getValue());
                if (lowestFee == null || fee.compareTo(lowestFee) < 0) {
                    lowestFee = fee;
                    bestCoinSelection = selection2;
                    bestChangeOutput = selection2Change;
                }
            }

            if (selection3 != null) {
                if (lowestFee == null || selection3.valueGathered.compareTo(lowestFee) < 0) {
                    bestCoinSelection = selection3;
                    bestChangeOutput = null;
                }
            }
        }

        private void resetTxInputs(SendRequest req, List<TransactionInput> originalInputs) {
            req.tx.clearInputs();
            for (TransactionInput input : originalInputs)
                req.tx.addInput(input);
        }
    }

    private int estimateBytesForSigning(CoinSelection selection) {
        int size = 0;
        for (TransactionOutput output : selection.gathered) {
            try {
                if (output.getScriptPubKey().isSentToAddress()) {
                    // Send-to-address spends usually take maximum pubkey.length (as it may be compressed or not) + 75 bytes
                    final ECKey key = findKeyFromPubHash(output.getScriptPubKey().getPubKeyHash());
                    size += checkNotNull(key, "Coin selection includes unspendable outputs").getPubKey().length + 75;
                } else if (output.getScriptPubKey().isSentToRawPubKey())
                    size += 74; // Send-to-pubkey spends usually take maximum 74 bytes to spend
                else
                    throw new IllegalStateException("Unknown output type returned in coin selection");
            } catch (ScriptException e) {
                // If this happens it means an output script in a wallet tx could not be understood. That should never
                // happen, if it does it means the wallet has got into an inconsistent state.
                throw new IllegalStateException(e);
            }
        }
        return size;
    }

    /////////////////////////////////////////////////////////////////////////////////////////////////////////////////
    //
    // Managing wallet-triggered transaction broadcast and key rotation.

    /**
     * <p>Specifies that the given {@link TransactionBroadcaster}, typically a {@link PeerGroup}, should be used for
     * sending transactions to the Bitcoin network by default. Some sendCoins methods let you specify a broadcaster
     * explicitly, in that case, they don't use this broadcaster. If null is specified then the wallet won't attempt
     * to broadcast transactions itself.</p>
     *
     * <p>You don't normally need to call this. A {@link PeerGroup} will automatically set itself as the wallets
     * broadcaster when you use {@link PeerGroup#addWallet(Wallet)}. A wallet can use the broadcaster when you ask
     * it to send money, but in future also at other times to implement various features that may require asynchronous
     * re-organisation of the wallet contents on the block chain. For instance, in future the wallet may choose to
     * optimise itself to reduce fees or improve privacy.</p>
     */
    public void setTransactionBroadcaster(@Nullable com.google.bitcoin.core.TransactionBroadcaster broadcaster) {
        Transaction[] toBroadcast = {};
        lock.lock();
        try {
            if (vTransactionBroadcaster == broadcaster)
                return;
            vTransactionBroadcaster = broadcaster;
            if (broadcaster == null)
                return;
            toBroadcast = pending.values().toArray(toBroadcast);
        } finally {
            lock.unlock();
        }
        // Now use it to upload any pending transactions we have that are marked as not being seen by any peers yet.
        // Don't hold the wallet lock whilst doing this, so if the broadcaster accesses the wallet at some point there
        // is no inversion.
        for (Transaction tx : toBroadcast) {
            checkState(tx.getConfidence().getConfidenceType() == ConfidenceType.PENDING);
            // Re-broadcast even if it's marked as already seen for two reasons
            // 1) Old wallets may have transactions marked as broadcast by 1 peer when in reality the network
            //    never saw it, due to bugs.
            // 2) It can't really hurt.
            log.info("New broadcaster so uploading waiting tx {}", tx.getHash());
            broadcaster.broadcastTransaction(tx);
        }
    }

    /**
     * When a key rotation time is set, and money controlled by keys created before the given timestamp T will be
     * automatically respent to any key that was created after T. This can be used to recover from a situation where
     * a set of keys is believed to be compromised. Once the time is set transactions will be created and broadcast
     * immediately. New coins that come in after calling this method will be automatically respent immediately. The
     * rotation time is persisted to the wallet. You can stop key rotation by calling this method again with zero
     * as the argument.
     */
    public void setKeyRotationTime(Date time) {
        setKeyRotationTime(time.getTime() / 1000);
    }

    /**
     * Returns a UNIX time since the epoch in seconds, or zero if unconfigured.
     */
    public Date getKeyRotationTime() {
        return new Date(vKeyRotationTimestamp * 1000);
    }

    /**
     * <p>When a key rotation time is set, and money controlled by keys created before the given timestamp T will be
     * automatically respent to any key that was created after T. This can be used to recover from a situation where
     * a set of keys is believed to be compromised. Once the time is set transactions will be created and broadcast
     * immediately. New coins that come in after calling this method will be automatically respent immediately. The
     * rotation time is persisted to the wallet. You can stop key rotation by calling this method again with zero
     * as the argument, or by using {@link #setKeyRotationEnabled(boolean)}.</p>
     *
     * <p>Note that this method won't do anything unless you call {@link #setKeyRotationEnabled(boolean)} first.</p>
     */
    public void setKeyRotationTime(long unixTimeSeconds) {
        vKeyRotationTimestamp = unixTimeSeconds;
        if (unixTimeSeconds > 0) {
            log.info("Key rotation time set: {}", unixTimeSeconds);
            maybeRotateKeys();
        }
        saveNow();
    }

    /** Toggles key rotation on and off. Note that this state is not serialized. Activating it can trigger tx sends. */
    public void setKeyRotationEnabled(boolean enabled) {
        vKeyRotationEnabled = enabled;
        if (enabled)
            maybeRotateKeys();
    }

    /** Returns whether the keys creation time is before the key rotation time, if one was set. */
    public boolean isKeyRotating(ECKey key) {
        long time = vKeyRotationTimestamp;
        return time != 0 && key.getCreationTimeSeconds() < time;
    }

    // Checks to see if any coins are controlled by rotating keys and if so, spends them.
    private void maybeRotateKeys() {
        checkState(!lock.isHeldByCurrentThread());
        // TODO: Handle chain replays and encrypted wallets here.
        if (!vKeyRotationEnabled) return;
        // Snapshot volatiles so this method has an atomic view.
        long keyRotationTimestamp = vKeyRotationTimestamp;
        if (keyRotationTimestamp == 0) return;  // Nothing to do.
        TransactionBroadcaster broadcaster = vTransactionBroadcaster;

        // Because transactions are size limited, we might not be able to re-key the entire wallet in one go. So
        // loop around here until we no longer produce transactions with the max number of inputs. That means we're
        // fully done, at least for now (we may still get more transactions later and this method will be reinvoked).
        Transaction tx;
        do {
            tx = rekeyOneBatch(keyRotationTimestamp, broadcaster);
        } while (tx != null && tx.getInputs().size() == KeyTimeCoinSelector.MAX_SIMULTANEOUS_INPUTS);
    }

    @Nullable
    private Transaction rekeyOneBatch(long keyRotationTimestamp, final TransactionBroadcaster broadcaster) {
        final Transaction rekeyTx;

        lock.lock();
        try {
            // Firstly, see if we have any keys that are beyond the rotation time, and any before.
            ECKey safeKey = null;
            boolean haveRotatingKeys = false;
            for (ECKey key : keychain) {
                final long t = key.getCreationTimeSeconds();
                if (t < keyRotationTimestamp) {
                    haveRotatingKeys = true;
                } else {
                    safeKey = key;
                }
            }
            if (!haveRotatingKeys)
                return null;
            if (safeKey == null) {
                log.warn("Key rotation requested but no keys newer than the timestamp are available.");
                return null;
            }
            // Build the transaction using some custom logic for our special needs. Last parameter to
            // KeyTimeCoinSelector is whether to ignore pending transactions or not.
            //
            // We ignore pending outputs because trying to rotate these is basically racing an attacker, and
            // we're quite likely to lose and create stuck double spends. Also, some users who have 0.9 wallets
            // have already got stuck double spends in their wallet due to the Bloom-filtering block reordering
            // bug that was fixed in 0.10, thus, making a re-key transaction depend on those would cause it to
            // never confirm at all.
            CoinSelector selector = new KeyTimeCoinSelector(this, keyRotationTimestamp, true);
            CoinSelection toMove = selector.select(BigInteger.ZERO, calculateAllSpendCandidates(true));
            if (toMove.valueGathered.equals(BigInteger.ZERO)) return null;  // Nothing to do.
            rekeyTx = new Transaction(params);
            for (TransactionOutput output : toMove.gathered) {
                rekeyTx.addInput(output);
            }
            rekeyTx.addOutput(toMove.valueGathered, safeKey);
            if (!adjustOutputDownwardsForFee(rekeyTx, toMove, BigInteger.ZERO, Transaction.REFERENCE_DEFAULT_MIN_TX_FEE)) {
                log.error("Failed to adjust rekey tx for fees.");
                return null;
            }
            rekeyTx.getConfidence().setSource(TransactionConfidence.Source.SELF);
            rekeyTx.setPurpose(Transaction.Purpose.KEY_ROTATION);
            rekeyTx.signInputs(Transaction.SigHash.ALL, this);
            // KeyTimeCoinSelector should never select enough inputs to push us oversize.
            checkState(rekeyTx.bitcoinSerialize().length < Transaction.MAX_STANDARD_TX_SIZE);
            commitTx(rekeyTx);
        } catch (VerificationException e) {
            throw new RuntimeException(e);  // Cannot happen.
        } finally {
            lock.unlock();
        }
        if (broadcaster == null)
            return rekeyTx;

        log.info("Attempting to send key rotation tx: {}", rekeyTx);
        // We must broadcast the tx in a separate thread to avoid inverting any locks. Otherwise we may be running
        // with the blockchain lock held (whilst receiving a block) and thus re-entering the peerGroup would invert
        // blockchain <-> peergroup.
        new Thread() {
            @Override
            public void run() {
                // Handle the future results just for logging.
                try {
                    Futures.addCallback(broadcaster.broadcastTransaction(rekeyTx), new FutureCallback<Transaction>() {
                        @Override
                        public void onSuccess(Transaction transaction) {
                            log.info("Successfully broadcast key rotation tx: {}", transaction);
                        }

                        @Override
                        public void onFailure(Throwable throwable) {
                            log.error("Failed to broadcast key rotation tx", throwable);
                        }
                    });
                } catch (Exception e) {
                    log.error("Failed to broadcast rekey tx, will try again later", e);
                }
            }
        }.start();
        return rekeyTx;
    }
}<|MERGE_RESOLUTION|>--- conflicted
+++ resolved
@@ -2439,16 +2439,10 @@
         lock.lock();
         try {
             StringBuilder builder = new StringBuilder();
-<<<<<<< HEAD
-            BigInteger balance = getBalance(BalanceType.ESTIMATED);
-            builder.append(String.format("Wallet containing %s MONA (%d satoshis) in:%n",
-                    bitcoinValueToPlainString(balance), balance.longValue()));
-=======
             BigInteger estimatedBalance = getBalance(BalanceType.ESTIMATED);
             BigInteger availableBalance = getBalance(BalanceType.AVAILABLE);
-            builder.append(String.format("Wallet containing %s BTC (available: %s BTC) in:%n",
+            builder.append(String.format("Wallet containing %s MONA (available: %s MONA) in:%n",
                     bitcoinValueToPlainString(estimatedBalance), bitcoinValueToPlainString(availableBalance)));
->>>>>>> 8e6928ad
             builder.append(String.format("  %d pending transactions%n", pending.size()));
             builder.append(String.format("  %d unspent transactions%n", unspent.size()));
             builder.append(String.format("  %d spent transactions%n", spent.size()));
