--- conflicted
+++ resolved
@@ -69,17 +69,10 @@
 import com.google.bitcoin.wallet.KeyTimeCoinSelector;
 import com.google.bitcoin.wallet.WalletFiles;
 import com.google.common.base.Preconditions;
-<<<<<<< HEAD
-import com.google.common.collect.ArrayListMultimap;
-import com.google.common.collect.ImmutableMap;
-import com.google.common.collect.Iterables;
-import com.google.common.collect.Lists;
-import com.google.common.collect.Multimap;
-=======
+
 import com.google.common.collect.*;
 import com.google.common.util.concurrent.FutureCallback;
 import com.google.common.util.concurrent.Futures;
->>>>>>> 1134572f
 import com.google.common.util.concurrent.ListenableFuture;
 import com.google.common.util.concurrent.SettableFuture;
 
@@ -87,9 +80,7 @@
 import javax.annotation.Nullable;
 import javax.annotation.concurrent.GuardedBy;
 import java.util.*;
-<<<<<<< HEAD
-import java.util.concurrent.*;
-=======
+
 import java.util.concurrent.CopyOnWriteArrayList;
 import java.util.concurrent.Executor;
 import java.util.concurrent.TimeUnit;
@@ -97,7 +88,6 @@
 
 import static com.google.bitcoin.core.Utils.bitcoinValueToFriendlyString;
 import static com.google.common.base.Preconditions.*;
->>>>>>> 1134572f
 
 // To do list:
 //
@@ -1799,7 +1789,7 @@
      * {@link Wallet#getChangeAddress()}, so you must have added at least one key.</p>
      *
      * <p>If you just want to send money quickly, you probably want
-     * {@link Wallet#sendCoins(PeerGroup, Address, java.math.BigInteger)} instead. That will create the sending
+     * Wallet#sendCoins(PeerGroup, Address, java.math.BigInteger) instead. That will create the sending
      * transaction, commit to the wallet and broadcast it to the network all in one go. This method is lower level
      * and lets you see the proposed transaction before anything is done with it.</p>
      *
@@ -2082,18 +2072,16 @@
             // the transaction is confirmed. We deliberately won't bother notifying listeners here as there's not much
             // point - the user isn't interested in a confidence transition they made themselves.
             req.tx.getConfidence().setSource(TransactionConfidence.Source.SELF);
-<<<<<<< HEAD
 
             // Keep a track of the date the tx was created (used in MultiBitService
             // to work out the block it appears in).
             req.tx.setUpdateTime(new Date());
 
-=======
             // Label the transaction as being a user requested payment. This can be used to render GUI wallet
             // transaction lists more appropriately, especially when the wallet starts to generate transactions itself
             // for internal purposes.
             req.tx.setPurpose(Transaction.Purpose.USER_PAYMENT);
->>>>>>> 1134572f
+
             req.completed = true;
             req.fee = calculatedFee;
             log.info("  completed: {}", req.tx);
@@ -3337,15 +3325,13 @@
         }
     }
 
-<<<<<<< HEAD
     public TransactionConfidence.Listener getTxConfidenceListener() {
         return txConfidenceListener;
     }
-=======
+
     /////////////////////////////////////////////////////////////////////////////////////////////////////////////////
     //
     // Fee calculation code.
->>>>>>> 1134572f
 
     private class FeeCalculation {
         private CoinSelection bestCoinSelection;
