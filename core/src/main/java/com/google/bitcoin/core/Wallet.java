/**
 * Copyright 2013 Google Inc.
<<<<<<< HEAD
=======
 * Copyright 2014 Andreas Schildbach
>>>>>>> bitcoinj-upstream/release-0.11
 *
 * Licensed under the Apache License, Version 2.0 (the "License");
 * you may not use this file except in compliance with the License.
 * You may obtain a copy of the License at
 *
 *    http://www.apache.org/licenses/LICENSE-2.0
 *
 * Unless required by applicable law or agreed to in writing, software
 * distributed under the License is distributed on an "AS IS" BASIS,
 * WITHOUT WARRANTIES OR CONDITIONS OF ANY KIND, either express or implied.
 * See the License for the specific language governing permissions and
 * limitations under the License.
 */

package com.google.bitcoin.core;

import com.google.bitcoin.IsMultiBitClass;
import com.google.bitcoin.core.TransactionConfidence.ConfidenceType;
import com.google.bitcoin.crypto.KeyCrypter;
import com.google.bitcoin.crypto.KeyCrypterException;
import com.google.bitcoin.crypto.KeyCrypterScrypt;
import com.google.bitcoin.script.Script;
import com.google.bitcoin.script.ScriptBuilder;
import com.google.bitcoin.script.ScriptChunk;
import com.google.bitcoin.store.UnreadableWalletException;
import com.google.bitcoin.store.WalletProtobufSerializer;
import com.google.bitcoin.utils.ListenerRegistration;
import com.google.bitcoin.utils.Threading;
import com.google.bitcoin.wallet.*;
import com.google.bitcoin.wallet.WalletTransaction.Pool;
import com.google.common.collect.*;
import com.google.common.primitives.Ints;
import com.google.common.primitives.Longs;
import com.google.common.util.concurrent.FutureCallback;
import com.google.common.util.concurrent.Futures;
import com.google.common.util.concurrent.ListenableFuture;
import com.google.common.util.concurrent.SettableFuture;
import org.bitcoinj.wallet.Protos.Wallet.EncryptionType;
import org.multibit.store.MultiBitWalletExtension;
import org.multibit.store.MultiBitWalletProtobufSerializer;
import org.multibit.store.MultiBitWalletVersion;
import org.slf4j.Logger;
import org.slf4j.LoggerFactory;
import org.spongycastle.crypto.params.KeyParameter;
import org.spongycastle.util.encoders.Hex;

import javax.annotation.Nonnull;
import javax.annotation.Nullable;
import javax.annotation.concurrent.GuardedBy;
import java.io.*;
import java.math.BigInteger;
import java.util.*;
import java.util.Map.Entry;
import java.util.concurrent.CopyOnWriteArrayList;
import java.util.concurrent.Executor;
import java.util.concurrent.TimeUnit;
import java.util.concurrent.locks.ReentrantLock;

import static com.google.bitcoin.core.Utils.bitcoinValueToFriendlyString;
import static com.google.bitcoin.core.Utils.bitcoinValueToPlainString;
import static com.google.common.base.Preconditions.*;

// To do list:
//
// This whole class has evolved over a period of years and needs a ground-up rewrite.
//
// - Take all wallet-relevant data out of Transaction and put it into WalletTransaction. Make Transaction immutable.
// - Only store relevant transaction outputs, don't bother storing the rest of the data.
// - Split block chain and tx output tracking into a superclass that doesn't have any key or spending related code.
// - Simplify how transactions are tracked and stored: in particular, have the wallet maintain positioning information
//   for transactions independent of the transactions themselves, so the timeline can be walked without having to
//   process and sort every single transaction.
// - Decompose the class where possible: break logic out into classes that can be customized/replaced by the user.
//     - [Auto]saving to a backing store
//     - Key management
//     - just generally make Wallet smaller and easier to work with
// - Make clearing of transactions able to only rewind the wallet a certain distance instead of all blocks.
// - Make it scale:
//     - eliminate all the algorithms with quadratic complexity (or worse)
//     - don't require everything to be held in RAM at once
//     - consider allowing eviction of no longer re-orgable transactions or keys that were used up

/**
 * <p>A Wallet stores keys and a record of transactions that send and receive value from those keys. Using these,
 * it is able to create new transactions that spend the recorded transactions, and this is the fundamental operation
 * of the Bitcoin protocol.</p>
 *
 * <p>To learn more about this class, read <b><a href="http://code.google.com/p/bitcoinj/wiki/WorkingWithTheWallet">
 *     working with the wallet.</a></b></p>
 *
 * <p>To fill up a Wallet with transactions, you need to use it in combination with a {@link BlockChain} and various
 * other objects, see the <a href="http://code.google.com/p/bitcoinj/wiki/GettingStarted">Getting started</a> tutorial
 * on the website to learn more about how to set everything up.</p>
 *
 * <p>Wallets can be serialized using either Java serialization - this is not compatible across versions of bitcoinj,
 * or protocol buffer serialization. You need to save the wallet whenever it changes, there is an auto-save feature
 * that simplifies this for you although you're still responsible for manually triggering a save when your app is about
 * to quit because the auto-save feature waits a moment before actually committing to disk to avoid IO thrashing when
 * the wallet is changing very fast (eg due to a block chain sync). See
 * {@link Wallet#autosaveToFile(java.io.File, long, java.util.concurrent.TimeUnit, com.google.bitcoin.wallet.WalletFiles.Listener)}
 * for more information about this.</p>
 */
public class Wallet implements Serializable, BlockChainListener, PeerFilterProvider, IsMultiBitClass {
    private static final Logger log = LoggerFactory.getLogger(Wallet.class);
    private static final long serialVersionUID = 2L;
    private static final int MINIMUM_BLOOM_DATA_LENGTH = 8;

    protected final ReentrantLock lock = Threading.lock("wallet");

    // The various pools below give quick access to wallet-relevant transactions by the state they're in:
    //
    // Pending:  Transactions that didn't make it into the best chain yet. Pending transactions can be killed if a
    //           double-spend against them appears in the best chain, in which case they move to the dead pool.
    //           If a double-spend appears in the pending state as well, currently we just ignore the second
    //           and wait for the miners to resolve the race.
    // Unspent:  Transactions that appeared in the best chain and have outputs we can spend. Note that we store the
    //           entire transaction in memory even though for spending purposes we only really need the outputs, the
    //           reason being that this simplifies handling of re-orgs. It would be worth fixing this in future.
    // Spent:    Transactions that appeared in the best chain but don't have any spendable outputs. They're stored here
    //           for history browsing/auditing reasons only and in future will probably be flushed out to some other
    //           kind of cold storage or just removed.
    // Dead:     Transactions that we believe will never confirm get moved here, out of pending. Note that the Satoshi
    //           client has no notion of dead-ness: the assumption is that double spends won't happen so there's no
    //           need to notify the user about them. We take a more pessimistic approach and try to track the fact that
    //           transactions have been double spent so applications can do something intelligent (cancel orders, show
    //           to the user in the UI, etc). A transaction can leave dead and move into spent/unspent if there is a
    //           re-org to a chain that doesn't include the double spend.

    final Map<Sha256Hash, Transaction> pending;
    final Map<Sha256Hash, Transaction> unspent;
    final Map<Sha256Hash, Transaction> spent;
    final Map<Sha256Hash, Transaction> dead;

    // All transactions together.
    final Map<Sha256Hash, Transaction> transactions;

    // A list of public/private EC keys owned by this user. Access it using addKey[s], hasKey[s] and findPubKeyFromHash.
    private ArrayList<ECKey> keychain;

    // A list of scripts watched by this wallet.
    private Set<Script> watchedScripts;

    private NetworkParameters params;

    @Nullable private Sha256Hash lastBlockSeenHash;
    private int lastBlockSeenHeight;
    private long lastBlockSeenTimeSecs;

    private transient CopyOnWriteArrayList<ListenerRegistration<WalletEventListener>> eventListeners;

    // A listener that relays confidence changes from the transaction confidence object to the wallet event listener,
    // as a convenience to API users so they don't have to register on every transaction themselves.
    private transient TransactionConfidence.Listener txConfidenceListener;

    // If a TX hash appears in this set then notifyNewBestBlock will ignore it, as its confidence was already set up
    // in receive() via Transaction.setBlockAppearance(). As the BlockChain always calls notifyNewBestBlock even if
    // it sent transactions to the wallet, without this we'd double count.
    private transient HashSet<Sha256Hash> ignoreNextNewBlock;
    // Whether or not to ignore nLockTime > 0 transactions that are received to the mempool.
    private boolean acceptRiskyTransactions;

    // Stuff for notifying transaction objects that we changed their confidences. The purpose of this is to avoid
    // spuriously sending lots of repeated notifications to listeners that API users aren't really interested in as a
    // side effect of how the code is written (e.g. during re-orgs confidence data gets adjusted multiple times).
    private int onWalletChangedSuppressions;
    private boolean insideReorg;
    private Map<Transaction, TransactionConfidence.Listener.ChangeReason> confidenceChanged;
    private volatile WalletFiles vFileManager;
    // Object that is used to send transactions asynchronously when the wallet requires it.
    private volatile TransactionBroadcaster vTransactionBroadcaster;
    // UNIX time in seconds. Money controlled by keys created before this time will be automatically respent to a key
    // that was created after it. Useful when you believe some keys have been compromised.
    private volatile long vKeyRotationTimestamp;
    private volatile boolean vKeyRotationEnabled;

    private transient CoinSelector coinSelector = new DefaultCoinSelector();

    // The keyCrypter for the wallet. This specifies the algorithm used for encrypting and decrypting the private keys.
    private KeyCrypter keyCrypter;

    /**
     * The wallet version. This can be used to track breaking changes in the wallet format.
     * You can also use it to detect wallets that come from the future (ie they contain features you
     * do not know how to deal with).
     */
    MultiBitWalletVersion version;

    /**
     * A description for the wallet.
     */
    String description;

    // Stores objects that know how to serialize/unserialize themselves to byte streams and whether they're mandatory
    // or not. The string key comes from the extension itself.
    private final HashMap<String, WalletExtension> extensions;
    // Object that performs risk analysis of received pending transactions. We might reject transactions that seem like
    // a high risk of being a double spending attack.
    private RiskAnalysis.Analyzer riskAnalyzer = DefaultRiskAnalysis.FACTORY;

    /**
     * Creates a new, empty wallet with no keys and no transactions. If you want to restore a wallet from disk instead,
     * see loadFromFile.
     */
    public Wallet(NetworkParameters params) {
        this.params = checkNotNull(params);
        keychain = new ArrayList<ECKey>();
        watchedScripts = Sets.newHashSet();
        unspent = new HashMap<Sha256Hash, Transaction>();
        spent = new HashMap<Sha256Hash, Transaction>();
        pending = new HashMap<Sha256Hash, Transaction>();
        dead = new HashMap<Sha256Hash, Transaction>();
        transactions = new HashMap<Sha256Hash, Transaction>();
        eventListeners = new CopyOnWriteArrayList<ListenerRegistration<WalletEventListener>>();
        extensions = new HashMap<String, WalletExtension>();
        
        if (keyCrypter != null) {
            // If the wallet is encrypted, add a wallet protect extension.
            MultiBitWalletExtension multibitWalletExtension = new MultiBitWalletExtension();
            extensions.put(multibitWalletExtension.getWalletExtensionID(), multibitWalletExtension);
            
            // The wallet version indicates the wallet is encrypted.
            setVersion(MultiBitWalletVersion.PROTOBUF_ENCRYPTED);
        } else {
            // The wallet version indicates the wallet is unencrypted.
            setVersion(MultiBitWalletVersion.PROTOBUF);
        }
        confidenceChanged = new HashMap<Transaction, TransactionConfidence.Listener.ChangeReason>();
        createTransientState();
    }

    /**
     * Create a wallet with a keyCrypter to use in encrypting and decrypting keys.
     */
    public Wallet(NetworkParameters params, KeyCrypter keyCrypter) {
        this(params);
        this.keyCrypter = checkNotNull(keyCrypter);

        // The wallet is encrypted, add a wallet protect extension.
        MultiBitWalletExtension multibitWalletExtension = new MultiBitWalletExtension();
        extensions.put(multibitWalletExtension.getWalletExtensionID(), multibitWalletExtension);

        // The wallet version indicates the wallet is encrypted.
        setVersion(MultiBitWalletVersion.PROTOBUF_ENCRYPTED);
    }

    private void createTransientState() {
        ignoreNextNewBlock = new HashSet<Sha256Hash>();
        txConfidenceListener = new TransactionConfidence.Listener() {
            @Override
            public void onConfidenceChanged(Transaction tx, TransactionConfidence.Listener.ChangeReason reason) {
                // This will run on the user code thread so we shouldn't do anything too complicated here.
                // We only want to queue a wallet changed event and auto-save if the number of peers announcing
                // the transaction has changed, as that confidence change is made by the networking code which
                // doesn't necessarily know at that point which wallets contain which transactions, so it's up
                // to us to listen for that. Other types of confidence changes (type, etc) are triggered by us,
                // so we'll queue up a wallet change event in other parts of the code.
                if (reason == ChangeReason.SEEN_PEERS) {
                    lock.lock();
                    try {
                        checkBalanceFuturesLocked(null);
                        queueOnTransactionConfidenceChanged(tx);
                        maybeQueueOnWalletChanged();
                    } finally {
                        lock.unlock();
                    }
                }
            }
        };
        coinSelector = new DefaultCoinSelector();
        acceptRiskyTransactions = false;
    }

    public NetworkParameters getNetworkParameters() {
        return params;
    }
    
    public void setNetworkParameters(NetworkParameters params) {
        this.params = params;
    }

    /** Returns the parameters this wallet was created with. */
    public NetworkParameters getParams() {
        return params;
    }

    /**
     * Returns a snapshot of the keychain. This view is not live.
     */
    public List<ECKey> getKeys() {
        lock.lock();
        try {
            return new ArrayList<ECKey>(keychain);
        } finally {
            lock.unlock();
        }
    }

    /**
     * Returns a snapshot of the watched scripts. This view is not live.
     */
    public List<Script> getWatchedScripts() {
        lock.lock();
        try {
            return new ArrayList<Script>(watchedScripts);
        } finally {
            lock.unlock();
        }
    }

    /**
     * Removes the given key from the keychain. Be very careful with this - losing a private key <b>destroys the
     * money associated with it</b>.
     * @return Whether the key was removed or not.
     */
    public boolean removeKey(ECKey key) {
        lock.lock();
        try {
            return keychain.remove(key);
        } finally {
            lock.unlock();
        }
    }

    /**
     * Returns a snapshot of the keychain. This view is live.
     */
    public List<ECKey> getKeychain() {
        lock.lock();
        try {
            return keychain;
        } finally {
            lock.unlock();
        }
    }

    /**
     * Returns the number of keys in the keychain.
     */
    public int getKeychainSize() {
        lock.lock();
        try {
            return keychain.size();
        } finally {
            lock.unlock();
        }
    }

    /** Saves the wallet first to the given temp file, then renames to the dest file. */
    public void saveToFile(File temp, File destFile) throws IOException {
        FileOutputStream stream = null;
        lock.lock();
        try {
            stream = new FileOutputStream(temp);
            saveToFileStream(stream);
            // Attempt to force the bits to hit the disk. In reality the OS or hard disk itself may still decide
            // to not write through to physical media for at least a few seconds, but this is the best we can do.
            stream.flush();
            stream.getFD().sync();
            stream.close();
            stream = null;
            if (Utils.isWindows()) {
                // Work around an issue on Windows whereby you can't rename over existing files.
                File canonical = destFile.getCanonicalFile();
                canonical.delete();
                if (temp.renameTo(canonical))
                    return;  // else fall through.
                throw new IOException("Failed to rename " + temp + " to " + canonical);
            } else if (!temp.renameTo(destFile)) {
                throw new IOException("Failed to rename " + temp + " to " + destFile);
            }
        } catch (RuntimeException e) {
            log.error("Failed whilst saving wallet", e);
            throw e;
        } finally {
            lock.unlock();
            if (stream != null) {
                stream.close();
            }
        }
    }

    /**
     * Uses protobuf serialization to save the wallet to the given file. To learn more about this file format, see
     * {@link WalletProtobufSerializer}. Writes out first to a temporary file in the same directory and then renames
     * once written.
     */
    public void saveToFile(File f) throws IOException {
        File directory = f.getAbsoluteFile().getParentFile();
        File temp = File.createTempFile("wallet", null, directory);
        saveToFile(temp, f);
    }

    /**
     * <p>Whether or not the wallet will ignore received pending transactions that fail the selected
     * {@link RiskAnalysis}. By default, if a transaction is considered risky then it won't enter the wallet
     * and won't trigger any event listeners. If you set this property to true, then all transactions will
     * be allowed in regardless of risk. Currently, the {@link DefaultRiskAnalysis} checks for non-finality of
     * transactions. You should not encounter these outside of special protocols.</p>
     *
     * <p>Note that this property is not serialized. You have to set it each time a Wallet object is constructed,
     * even if it's loaded from a protocol buffer.</p>
     */
    public void setAcceptRiskyTransactions(boolean acceptRiskyTransactions) {
        lock.lock();
        try {
            this.acceptRiskyTransactions = acceptRiskyTransactions;
        } finally {
            lock.unlock();
        }
    }

    /**
     * See {@link Wallet#setAcceptRiskyTransactions(boolean)} for an explanation of this property.
     */
    public boolean doesAcceptRiskyTransactions() {
        lock.lock();
        try {
            return acceptRiskyTransactions;
        } finally {
            lock.unlock();
        }
    }

    /**
     * Sets the {@link RiskAnalysis} implementation to use for deciding whether received pending transactions are risky
     * or not. If the analyzer says a transaction is risky, by default it will be dropped. You can customize this
     * behaviour with {@link #setAcceptRiskyTransactions(boolean)}.
     */
    public void setRiskAnalyzer(RiskAnalysis.Analyzer analyzer) {
        lock.lock();
        try {
            this.riskAnalyzer = checkNotNull(analyzer);
        } finally {
            lock.unlock();
        }
    }

    /**
     * Gets the current {@link RiskAnalysis} implementation. The default is {@link DefaultRiskAnalysis}.
     */
    public RiskAnalysis.Analyzer getRiskAnalyzer() {
        lock.lock();
        try {
            return riskAnalyzer;
        } finally {
            lock.unlock();
        }
    }

    /**
     * <p>Sets up the wallet to auto-save itself to the given file, using temp files with atomic renames to ensure
     * consistency. After connecting to a file, you no longer need to save the wallet manually, it will do it
     * whenever necessary. Protocol buffer serialization will be used.</p>
     *
     * <p>If delayTime is set, a background thread will be created and the wallet will only be saved to
     * disk every so many time units. If no changes have occurred for the given time period, nothing will be written.
     * In this way disk IO can be rate limited. It's a good idea to set this as otherwise the wallet can change very
     * frequently, eg if there are a lot of transactions in it or during block sync, and there will be a lot of redundant
     * writes. Note that when a new key is added, that always results in an immediate save regardless of
     * delayTime. <b>You should still save the wallet manually when your program is about to shut down as the JVM
     * will not wait for the background thread.</b></p>
     *
     * <p>An event listener can be provided. If a delay >0 was specified, it will be called on a background thread
     * with the wallet locked when an auto-save occurs. If delay is zero or you do something that always triggers
     * an immediate save, like adding a key, the event listener will be invoked on the calling threads.</p>
     *
     * @param f The destination file to save to.
     * @param delayTime How many time units to wait until saving the wallet on a background thread.
     * @param timeUnit the unit of measurement for delayTime.
     * @param eventListener callback to be informed when the auto-save thread does things, or null
     */
    public WalletFiles autosaveToFile(File f, long delayTime, TimeUnit timeUnit,
                                      @Nullable WalletFiles.Listener eventListener) {
        lock.lock();
        try {
            checkState(vFileManager == null, "Already auto saving this wallet.");
            WalletFiles manager = new WalletFiles(this, f, delayTime, timeUnit);
            if (eventListener != null)
                manager.setListener(eventListener);
            vFileManager = manager;
            return manager;
        } finally {
            lock.unlock();
        }
    }

    /**
     * <p>
     * Disables auto-saving, after it had been enabled with
     * {@link Wallet#autosaveToFile(java.io.File, long, java.util.concurrent.TimeUnit, com.google.bitcoin.wallet.WalletFiles.Listener)}
     * before. This method blocks until finished.
     * </p>
     */
    public void shutdownAutosaveAndWait() {
        lock.lock();
        try {
            WalletFiles files = vFileManager;
            vFileManager = null;
            checkState(files != null, "Auto saving not enabled.");
            files.shutdownAndWait();
        } finally {
            lock.unlock();
        }
    }

    private void saveLater() {
        WalletFiles files = vFileManager;
        if (files != null)
            files.saveLater();
    }

    /** If auto saving is enabled, do an immediate sync write to disk ignoring any delays. */
    private void saveNow() {
        WalletFiles files = vFileManager;
        if (files != null) {
            try {
                files.saveNow();  // This calls back into saveToFile().
            } catch (IOException e) {
                // Can't really do much at this point, just let the API user know.
                log.error("Failed to save wallet to disk!", e);
                Thread.UncaughtExceptionHandler handler = Threading.uncaughtExceptionHandler;
                if (handler != null)
                    handler.uncaughtException(Thread.currentThread(), e);
            }
        }
    }

    /**
     * Uses protobuf serialization to save the wallet to the given file stream. To learn more about this file format, see
     * {@link WalletProtobufSerializer}.
     */
    public void saveToFileStream(OutputStream f) throws IOException {
        lock.lock();
        try {
            new MultiBitWalletProtobufSerializer().writeWallet(this, f);
        } finally {
            lock.unlock();
        }
    }

    /**
     * Returns a wallet deserialized from the given file.
     */
    public static Wallet loadFromFile(File f) throws UnreadableWalletException {
        try {
            FileInputStream stream = null;
            try {
                stream = new FileInputStream(f);
                return loadFromFileStream(stream);
            } finally {
                if (stream != null) stream.close();
            }
        } catch (IOException e) {
            throw new UnreadableWalletException("Could not open file", e);
        }
    }
    
    public boolean isConsistent() {
<<<<<<< HEAD
        // Seems too agressive on replay, switch off.
        return true;
=======
        lock.lock();
        try {
            boolean success = true;
            Set<Transaction> transactions = getTransactions(true);

            Set<Sha256Hash> hashes = new HashSet<Sha256Hash>();
            for (Transaction tx : transactions) {
                hashes.add(tx.getHash());
            }

            int size1 = transactions.size();

            if (size1 != hashes.size()) {
                log.error("Two transactions with same hash");
                success = false;
            }

            int size2 = unspent.size() + spent.size() + pending.size() + dead.size();
            if (size1 != size2) {
                log.error("Inconsistent wallet sizes: {} {}", size1, size2);
                success = false;
            }

            for (Transaction tx : unspent.values()) {
                if (!tx.isConsistent(this, false)) {
                    success = false;
                    log.error("Inconsistent unspent tx {}", tx.getHashAsString());
                }
            }

            for (Transaction tx : spent.values()) {
                if (!tx.isConsistent(this, true)) {
                    success = false;
                    log.error("Inconsistent spent tx {}", tx.getHashAsString());
                }
            }

            if (!success) {
                try {
                    log.error(toString());
                } catch (RuntimeException x) {
                    log.error("Printing inconsistent wallet failed", x);
                }
            }
            return success;
        } finally {
            lock.unlock();
        }
>>>>>>> 2733004e
    }

    /**
     * Returns a wallet deserialized from the given input stream.
     */
    public static Wallet loadFromFileStream(InputStream stream) throws UnreadableWalletException {
        Wallet wallet;

        wallet = new MultiBitWalletProtobufSerializer().readWallet(stream);
        if (!wallet.isConsistent()) {
           log.error("Loaded an inconsistent wallet");
        }

        return wallet;
    }

    private void readObject(ObjectInputStream in) throws IOException, ClassNotFoundException {
        in.defaultReadObject();
        createTransientState();
    }
    
    /**
     * Called by the {@link BlockChain} when we receive a new filtered block that contains a transactions previously
     * received by a call to @{link receivePending}.<p>
     *
     * This is necessary for the internal book-keeping Wallet does. When a transaction is received that sends us
     * coins it is added to a pool so we can use it later to create spends. When a transaction is received that
     * consumes outputs they are marked as spent so they won't be used in future.<p>
     *
     * A transaction that spends our own coins can be received either because a spend we created was accepted by the
     * network and thus made it into a block, or because our keys are being shared between multiple instances and
     * some other node spent the coins instead. We still have to know about that to avoid accidentally trying to
     * double spend.<p>
     *
     * A transaction may be received multiple times if is included into blocks in parallel chains. The blockType
     * parameter describes whether the containing block is on the main/best chain or whether it's on a presently
     * inactive side chain. We must still record these transactions and the blocks they appear in because a future
     * block might change which chain is best causing a reorganize. A re-org can totally change our balance!
     */
    public void notifyTransactionIsInBlock(Sha256Hash txHash, StoredBlock block,
                                           BlockChain.NewBlockType blockType,
                                           int relativityOffset) throws VerificationException {
        lock.lock();
        try {
            Transaction tx = transactions.get(txHash);
            if (tx == null) {
                log.error("TX {} not found despite being sent to wallet", txHash);
                return;
            }
            receive(tx, block, blockType, relativityOffset);
        } finally {
            lock.unlock();
        }
        if (blockType == AbstractBlockChain.NewBlockType.BEST_CHAIN) {
            // If some keys are considered to be bad, possibly move money assigned to them now.
            // This has to run outside the wallet lock as it may trigger broadcasting of new transactions.
            maybeRotateKeys();
        }
    }

    /**
     * <p>Called when we have found a transaction (via network broadcast or otherwise) that is relevant to this wallet
     * and want to record it. Note that we <b>cannot verify these transactions at all</b>, they may spend fictional
     * coins or be otherwise invalid. They are useful to inform the user about coins they can expect to receive soon,
     * and if you trust the sender of the transaction you can choose to assume they are in fact valid and will not
     * be double spent as an optimization.</p>
     *
     * <p>This is the same as {@link Wallet#receivePending(Transaction, java.util.List)} but allows you to override the
     * {@link Wallet#isPendingTransactionRelevant(Transaction)} sanity-check to keep track of transactions that are not
     * spendable or spend our coins. This can be useful when you want to keep track of transaction confidence on
     * arbitrary transactions. Note that transactions added in this way will still be relayed to peers and appear in
     * transaction lists like any other pending transaction (even when not relevant).</p>
     */
    public void receivePending(Transaction tx, @Nullable List<Transaction> dependencies, boolean overrideIsRelevant) throws VerificationException {
        // Can run in a peer thread. This method will only be called if a prior call to isPendingTransactionRelevant
        // returned true, so we already know by this point that it sends coins to or from our wallet, or is a double
        // spend against one of our other pending transactions.
        lock.lock();
        try {
            tx.verify();
            // Ignore it if we already know about this transaction. Receiving a pending transaction never moves it
            // between pools.
            EnumSet<Pool> containingPools = getContainingPools(tx);
            if (!containingPools.equals(EnumSet.noneOf(Pool.class))) {
                log.debug("Received tx we already saw in a block or created ourselves: " + tx.getHashAsString());
                return;
            }
            // Repeat the check of relevancy here, even though the caller may have already done so - this is to avoid
            // race conditions where receivePending may be being called in parallel.
            if (!overrideIsRelevant && !isPendingTransactionRelevant(tx))
                return;
            if (isTransactionRisky(tx, dependencies) && !acceptRiskyTransactions)
                return;
            if (tx.getConfidence().getSource().equals(TransactionConfidence.Source.UNKNOWN)) {
                log.warn("Wallet received transaction with an unknown source. Consider tagging it!");
            }
            // If this tx spends any of our unspent outputs, mark them as spent now, then add to the pending pool. This
            // ensures that if some other client that has our keys broadcasts a spend we stay in sync. Also updates the
            // timestamp on the transaction and registers/runs event listeners.
            commitTx(tx);
        } finally {
            lock.unlock();
        }
        // maybeRotateKeys() will ignore pending transactions so we don't bother calling it here (see the comments
        // in that function for an explanation of why).
    }

    /**
     * Given a transaction and an optional list of dependencies (recursive/flattened), returns true if the given
     * transaction would be rejected by the analyzer, or false otherwise. The result of this call is independent
     * of the value of {@link #doesAcceptRiskyTransactions()}. Risky transactions yield a logged warning. If you
     * want to know the reason why a transaction is risky, create an instance of the {@link RiskAnalysis} yourself
     * using the factory returned by {@link #getRiskAnalyzer()} and use it directly.
     */
    public boolean isTransactionRisky(Transaction tx, @Nullable List<Transaction> dependencies) {
        lock.lock();
        try {
            if (dependencies == null)
                dependencies = ImmutableList.of();
            RiskAnalysis analysis = riskAnalyzer.create(this, tx, dependencies);
            RiskAnalysis.Result result = analysis.analyze();
            if (result != RiskAnalysis.Result.OK) {
                log.warn("Pending transaction {} was considered risky: {}", tx.getHashAsString(), analysis);
                return true;
            }
            return false;
        } finally {
            lock.unlock();
        }
    }

    /**
     * <p>Called when we have found a transaction (via network broadcast or otherwise) that is relevant to this wallet
     * and want to record it. Note that we <b>cannot verify these transactions at all</b>, they may spend fictional
     * coins or be otherwise invalid. They are useful to inform the user about coins they can expect to receive soon,
     * and if you trust the sender of the transaction you can choose to assume they are in fact valid and will not
     * be double spent as an optimization.</p>
     *
     * <p>Before this method is called, {@link Wallet#isPendingTransactionRelevant(Transaction)} should have been
     * called to decide whether the wallet cares about the transaction - if it does, then this method expects the
     * transaction and any dependencies it has which are still in the memory pool.</p>
     */
    public void receivePending(Transaction tx, @Nullable List<Transaction> dependencies) throws VerificationException {
        receivePending(tx, dependencies, false);
    }

    /**
     * This method is used by a {@link Peer} to find out if a transaction that has been announced is interesting,
     * that is, whether we should bother downloading its dependencies and exploring the transaction to decide how
     * risky it is. If this method returns true then {@link Wallet#receivePending(Transaction, java.util.List)}
     * will soon be called with the transactions dependencies as well.
     */
    public boolean isPendingTransactionRelevant(Transaction tx) throws ScriptException {
        lock.lock();
        try {
            // Ignore it if we already know about this transaction. Receiving a pending transaction never moves it
            // between pools.
            EnumSet<Pool> containingPools = getContainingPools(tx);
            if (!containingPools.equals(EnumSet.noneOf(Pool.class))) {
                log.debug("Received tx we already saw in a block or created ourselves: " + tx.getHashAsString());
                return false;
            }

            // We only care about transactions that:
            //   - Send us coins
            //   - Spend our coins
            if (!isTransactionRelevant(tx)) {
                return false;
            }

            if (isTransactionRisky(tx, null) && !acceptRiskyTransactions) {
                log.warn("Received transaction {} with a lock time of {}, but not configured to accept these, discarding",
                        tx.getHashAsString(), tx.getLockTime());
                return false;
            }
            log.debug("Saw relevant pending transaction " + tx.toString());

            return true;
        } finally {
            lock.unlock();
        }
    }

    /**
     * <p>Returns true if the given transaction sends coins to any of our keys, or has inputs spending any of our outputs,
     * and if includeDoubleSpending is true, also returns true if tx has inputs that are spending outputs which are
     * not ours but which are spent by pending transactions.</p>
     *
     * <p>Note that if the tx has inputs containing one of our keys, but the connected transaction is not in the wallet,
     * it will not be considered relevant.</p>
     */
    public boolean isTransactionRelevant(Transaction tx) throws ScriptException {
        lock.lock();
        try {
            return tx.isMine(this) || tx.getValueSentFromMe(this).compareTo(BigInteger.ZERO) > 0 ||
                   tx.getValueSentToMe(this).compareTo(BigInteger.ZERO) > 0 ||
                   checkForDoubleSpendAgainstPending(tx, false);
        } finally {
            lock.unlock();
        }
    }

    /**
     * Checks if "tx" is spending any inputs of pending transactions. Not a general check, but it can work even if
     * the double spent inputs are not ours. Returns the pending tx that was double spent or null if none found.
     */
    private boolean checkForDoubleSpendAgainstPending(Transaction tx, boolean takeAction) {
        checkState(lock.isHeldByCurrentThread());
        // Compile a set of outpoints that are spent by tx.
        HashSet<TransactionOutPoint> outpoints = new HashSet<TransactionOutPoint>();
        for (TransactionInput input : tx.getInputs()) {
            outpoints.add(input.getOutpoint());
        }
        // Now for each pending transaction, see if it shares any outpoints with this tx.
        LinkedList<Transaction> doubleSpentTxns = Lists.newLinkedList();
        for (Transaction p : pending.values()) {
            for (TransactionInput input : p.getInputs()) {
                // This relies on the fact that TransactionOutPoint equality is defined at the protocol not object
                // level - outpoints from two different inputs that point to the same output compare the same.
                TransactionOutPoint outpoint = input.getOutpoint();
                if (outpoints.contains(outpoint)) {
                    // It does, it's a double spend against the pending pool, which makes it relevant.
                    if (!doubleSpentTxns.isEmpty() && doubleSpentTxns.getLast() == p) continue;
                    doubleSpentTxns.add(p);
                }
            }
        }
        if (takeAction && !doubleSpentTxns.isEmpty()) {
            killTx(tx, doubleSpentTxns);
        }
        return !doubleSpentTxns.isEmpty();
    }

    /**
     * Called by the {@link BlockChain} when we receive a new block that sends coins to one of our addresses or
     * spends coins from one of our addresses (note that a single transaction can do both).<p>
     *
     * This is necessary for the internal book-keeping Wallet does. When a transaction is received that sends us
     * coins it is added to a pool so we can use it later to create spends. When a transaction is received that
     * consumes outputs they are marked as spent so they won't be used in future.<p>
     *
     * A transaction that spends our own coins can be received either because a spend we created was accepted by the
     * network and thus made it into a block, or because our keys are being shared between multiple instances and
     * some other node spent the coins instead. We still have to know about that to avoid accidentally trying to
     * double spend.<p>
     *
     * A transaction may be received multiple times if is included into blocks in parallel chains. The blockType
     * parameter describes whether the containing block is on the main/best chain or whether it's on a presently
     * inactive side chain. We must still record these transactions and the blocks they appear in because a future
     * block might change which chain is best causing a reorganize. A re-org can totally change our balance!
     */
    @Override
    public void receiveFromBlock(Transaction tx, StoredBlock block,
                                 BlockChain.NewBlockType blockType,
                                 int relativityOffset) throws VerificationException {
        lock.lock();
        try {
            receive(tx, block, blockType, relativityOffset);
        } finally {
            lock.unlock();
        }
        if (blockType == AbstractBlockChain.NewBlockType.BEST_CHAIN) {
            // If some keys are considered to be bad, possibly move money assigned to them now.
            // This has to run outside the wallet lock as it may trigger broadcasting of new transactions.
            maybeRotateKeys();
        }
    }

    private void receive(Transaction tx, StoredBlock block, BlockChain.NewBlockType blockType,
                         int relativityOffset) throws VerificationException {
        // Runs in a peer thread.
        checkState(lock.isHeldByCurrentThread());
        BigInteger prevBalance = getBalance();
        Sha256Hash txHash = tx.getHash();
        boolean bestChain = blockType == BlockChain.NewBlockType.BEST_CHAIN;
        boolean sideChain = blockType == BlockChain.NewBlockType.SIDE_CHAIN;

        BigInteger valueSentFromMe = tx.getValueSentFromMe(this);
        BigInteger valueSentToMe = tx.getValueSentToMe(this);
        BigInteger valueDifference = valueSentToMe.subtract(valueSentFromMe);

        log.info("Received tx{} for {} BTC: {} [{}] in block {}", sideChain ? " on a side chain" : "",
                bitcoinValueToFriendlyString(valueDifference), tx.getHashAsString(), relativityOffset,
                block != null ? block.getHeader().getHash() : "(unit test)");

        // If the transaction is being replayed no need to add it to the wallet again.
        Transaction diagnosticTx = tx;
        if (spent.containsKey(txHash)) {
            diagnosticTx = spent.get(txHash);
        }
        if (unspent.containsKey(txHash)) {
            diagnosticTx = unspent.get(txHash);
        }

        if (dead.containsKey(txHash)) {
            diagnosticTx = dead.get(txHash);
        }

        boolean isReplay = ((spent.containsKey(txHash) || unspent.containsKey(txHash) || dead.containsKey(txHash)) && bestChain) &&
            diagnosticTx.getConfidence().getConfidenceType() == ConfidenceType.BUILDING && (diagnosticTx.getConfidence().getAppearedAtChainHeight() > lastBlockSeenHeight);
        
        if (isReplay) {
            log.debug("Replay diagnostic for tx = " + txHash);
            log.debug("  spent.containsKey(txHash) = " + spent.containsKey(txHash));
            log.debug("  unspent.containsKey(txHash) = " + unspent.containsKey(txHash));
            log.debug("  dead.containsKey(txHash) = " + dead.containsKey(txHash));
            log.debug("  diagnosticTx.getConfidence().getConfidenceType() = " + diagnosticTx.getConfidence().getConfidenceType());
            if (diagnosticTx.getConfidence().getConfidenceType() == ConfidenceType.BUILDING) {
                log.debug("  diagnosticTx.getConfidence().getAppearedAtChainHeight() = " + diagnosticTx.getConfidence().getAppearedAtChainHeight());
            }
            log.debug("  lastBlockSeenHeight = " + lastBlockSeenHeight);
            log.debug("  bestChain = " + bestChain);
               
            // We know the tx appears in the chain in the future (compared to
            // now) and it is not a reorg so can ignore it.
            // This happens on replay.
            log.debug("Received a tx '" + txHash.toString() + "' which is a replay so ignoring.");
            return;
        }
        onWalletChangedSuppressions++;

        // If this transaction is already in the wallet we may need to move it into a different pool. At the very
        // least we need to ensure we're manipulating the canonical object rather than a duplicate.
        {
            Transaction tmp = transactions.get(tx.getHash());
            if (tmp != null)
                tx = tmp;
        }

        boolean wasPending = pending.remove(txHash) != null;
        if (wasPending)
            log.info("  <-pending");

        if (bestChain) {
            if (wasPending) {
                // Was pending and is now confirmed. Disconnect the outputs in case we spent any already: they will be
                // re-connected by processTxFromBestChain below.
                for (TransactionOutput output : tx.getOutputs()) {
                    final TransactionInput spentBy = output.getSpentBy();
                    if (spentBy != null) spentBy.disconnect();
                }
            }
            processTxFromBestChain(tx, wasPending);
        } else {
            checkState(sideChain);
            // Transactions that appear in a side chain will have that appearance recorded below - we assume that
            // some miners are also trying to include the transaction into the current best chain too, so let's treat
            // it as pending, except we don't need to do any risk analysis on it.
            if (wasPending) {
                // Just put it back in without touching the connections or confidence.
                addWalletTransaction(Pool.PENDING, tx);
                log.info("  ->pending");
            } else {
                // Ignore the case where a tx appears on a side chain at the same time as the best chain (this is
                // quite normal and expected).
                Sha256Hash hash = tx.getHash();
                if (!unspent.containsKey(hash) && !spent.containsKey(hash)) {
                    // Otherwise put it (possibly back) into pending.
                    // Committing it updates the spent flags and inserts into the pool as well.
                    commitTx(tx);
                }
            }
        }

        if (block != null) {
            // Mark the tx as appearing in this block so we can find it later after a re-org. This also tells the tx
            // confidence object about the block and sets its work done/depth appropriately.
            tx.setBlockAppearance(block, bestChain, relativityOffset);
            if (bestChain) {
                // Don't notify this tx of work done in notifyNewBestBlock which will be called immediately after
                // this method has been called by BlockChain for all relevant transactions. Otherwise we'd double
                // count.
                ignoreNextNewBlock.add(txHash);
            }
        }

        onWalletChangedSuppressions--;

        // Side chains don't affect confidence.
        if (bestChain) {
            // notifyNewBestBlock will be invoked next and will then call maybeQueueOnWalletChanged for us.
            confidenceChanged.put(tx, TransactionConfidence.Listener.ChangeReason.TYPE);
        } else {
            maybeQueueOnWalletChanged();
        }

        // Inform anyone interested that we have received or sent coins but only if:
        //  - This is not due to a re-org.
        //  - The coins appeared on the best chain.
        //  - We did in fact receive some new money.
        //  - We have not already informed the user about the coins when we received the tx broadcast, or for our
        //    own spends. If users want to know when a broadcast tx becomes confirmed, they need to use tx confidence
        //    listeners.
        if (!insideReorg && bestChain) {
            BigInteger newBalance = getBalance();  // This is slow.
            log.info("Balance is now: " + bitcoinValueToFriendlyString(newBalance));
            if (!wasPending) {
                int diff = valueDifference.compareTo(BigInteger.ZERO);
                // We pick one callback based on the value difference, though a tx can of course both send and receive
                // coins from the wallet.
                if (diff > 0) {
                    queueOnCoinsReceived(tx, prevBalance, newBalance);
                } else if (diff < 0) {
                    queueOnCoinsSent(tx, prevBalance, newBalance);
                }
            }
            checkBalanceFuturesLocked(newBalance);
        }

        informConfidenceListenersIfNotReorganizing();
        checkState(isConsistent());
        
        //saveNow();
    }

    private void informConfidenceListenersIfNotReorganizing() {
        if (insideReorg)
            return;
        for (Map.Entry<Transaction, TransactionConfidence.Listener.ChangeReason> entry : confidenceChanged.entrySet()) {
            final Transaction tx = entry.getKey();
            tx.getConfidence().queueListeners(entry.getValue());
            queueOnTransactionConfidenceChanged(tx);
        }
        confidenceChanged.clear();
    }

    /**
     * <p>Called by the {@link BlockChain} when a new block on the best chain is seen, AFTER relevant wallet
     * transactions are extracted and sent to us UNLESS the new block caused a re-org, in which case this will
     * not be called (the {@link Wallet#reorganize(StoredBlock, java.util.List, java.util.List)} method will
     * call this one in that case).</p>
     * <p/>
     * <p>Used to update confidence data in each transaction and last seen block hash. Triggers auto saving.
     * Invokes the onWalletChanged event listener if there were any affected transactions.</p>
     */
    public void notifyNewBestBlock(StoredBlock block) throws VerificationException {
        // Check to see if this block has been seen before.
        Sha256Hash newBlockHash = block.getHeader().getHash();
        if (newBlockHash.equals(getLastBlockSeenHash()))
            return;
        lock.lock();
        try {

            // Store the new block hash if it is the successor of the current lastSeenBlock.
            // Otherwise keep the previous.
            // This is to avoid a gap in the blocks in the blockchain that the wallet has seen.
            // You can set it to backwards in time (e.g. at the start a replay) as this is safe.
            int lastBlockSeenHeight = getLastBlockSeenHeight(); 
            if (lastBlockSeenHeight == -1 || (lastBlockSeenHeight >= 0 && (block.getHeight() <= lastBlockSeenHeight + 1))) {
                setLastBlockSeenHash(newBlockHash);
                setLastBlockSeenHeight(block.getHeight());
                setLastBlockSeenTimeSecs(block.getHeader().getTimeSeconds());
            }

            // TODO: Clarify the code below.
            // Notify all the BUILDING transactions of the new block.
            // This is so that they can update their work done and depth.
            Set<Transaction> transactions = getTransactions(true);
            for (Transaction tx : transactions) {
                if (ignoreNextNewBlock.contains(tx.getHash())) {
                    // tx was already processed in receive() due to it appearing in this block, so we don't want to
                    // notify the tx confidence of work done twice, it'd result in miscounting.
                    ignoreNextNewBlock.remove(tx.getHash());
                } else if (tx.getConfidence().getConfidenceType() == ConfidenceType.BUILDING) {
                    tx.getConfidence().notifyWorkDone(block.getHeader());
                    confidenceChanged.put(tx, TransactionConfidence.Listener.ChangeReason.DEPTH);
                }
            }

            informConfidenceListenersIfNotReorganizing();
            maybeQueueOnWalletChanged();
            // Coalesce writes to avoid throttling on disk access when catching up with the chain.
            //saveLater();
        } finally {
            lock.unlock();
        }
    }

    /**
     * Handle when a transaction becomes newly active on the best chain, either due to receiving a new block or a
     * re-org. Places the tx into the right pool, handles coinbase transactions, handles double-spends and so on.
     */
    private void processTxFromBestChain(Transaction tx, boolean forceAddToPool) throws VerificationException {
        checkState(lock.isHeldByCurrentThread());
        checkState(!pending.containsKey(tx.getHash()));

        // This TX may spend our existing outputs even though it was not pending. This can happen in unit
        // tests, if keys are moved between wallets, if we're catching up to the chain given only a set of keys,
        // or if a dead coinbase transaction has moved back onto the main chain.
        boolean isDeadCoinbase = tx.isCoinBase() && dead.containsKey(tx.getHash());
        if (isDeadCoinbase) {
            // There is a dead coinbase tx being received on the best chain. A coinbase tx is made dead when it moves
            // to a side chain but it can be switched back on a reorg and 'resurrected' back to spent or unspent.
            // So take it out of the dead pool.
            log.info("  coinbase tx {} <-dead: confidence {}", tx.getHashAsString(),
                    tx.getConfidence().getConfidenceType().name());
            dead.remove(tx.getHash());
        }

        // Update tx and other unspent/pending transactions by connecting inputs/outputs.
        updateForSpends(tx, true);

        // Now make sure it ends up in the right pool. Also, handle the case where this TX is double-spending
        // against our pending transactions. Note that a tx may double spend our pending transactions and also send
        // us money/spend our money.
        boolean hasOutputsToMe = tx.getValueSentToMe(this, true).compareTo(BigInteger.ZERO) > 0;
        if (hasOutputsToMe) {
            // Needs to go into either unspent or spent (if the outputs were already spent by a pending tx).
            if (tx.isEveryOwnedOutputSpent(this)) {
                log.info("  tx {} ->spent (by pending)", tx.getHashAsString());
                addWalletTransaction(Pool.SPENT, tx);
            } else {
                log.info("  tx {} ->unspent", tx.getHashAsString());
                addWalletTransaction(Pool.UNSPENT, tx);
            }
        } else if (tx.getValueSentFromMe(this).compareTo(BigInteger.ZERO) > 0) {
            // Didn't send us any money, but did spend some. Keep it around for record keeping purposes.
            log.info("  tx {} ->spent", tx.getHashAsString());
            addWalletTransaction(Pool.SPENT, tx);
        } else if (forceAddToPool) {
            // Was manually added to pending, so we should keep it to notify the user of confidence information
            log.info("  tx {} ->spent (manually added)", tx.getHashAsString());
            addWalletTransaction(Pool.SPENT, tx);
        }

        checkForDoubleSpendAgainstPending(tx, true);
    }

    /**
     * <p>Updates the wallet by checking if this TX spends any of our outputs, and marking them as spent if so. If
     * fromChain is true, also checks to see if any pending transaction spends outputs of this transaction and marks
     * the spent flags appropriately.</p>
     *
     * <p>It can be called in two contexts. One is when we receive a transaction on the best chain but it wasn't pending,
     * this most commonly happens when we have a set of keys but the wallet transactions were wiped and we are catching
     * up with the block chain. It can also happen if a block includes a transaction we never saw at broadcast time.
     * If this tx double spends, it takes precedence over our pending transactions and the pending tx goes dead.</p>
     *
     * <p>The other context it can be called is from {@link Wallet#receivePending(Transaction, java.util.List)},
     * ie we saw a tx be broadcast or one was submitted directly that spends our own coins. If this tx double spends
     * it does NOT take precedence because the winner will be resolved by the miners - we assume that our version will
     * win, if we are wrong then when a block appears the tx will go dead.</p>
     *
     * @param tx The transaction which is being updated.
     * @param fromChain If true, the tx appeared on the current best chain, if false it was pending.
     */
    private void updateForSpends(Transaction tx, boolean fromChain) throws VerificationException {
        checkState(lock.isHeldByCurrentThread());
        if (fromChain)
            checkState(!pending.containsKey(tx.getHash()));
        for (TransactionInput input : tx.getInputs()) {
            TransactionInput.ConnectionResult result = input.connect(unspent, TransactionInput.ConnectMode.ABORT_ON_CONFLICT);
            if (result == TransactionInput.ConnectionResult.NO_SUCH_TX) {
                // Not found in the unspent map. Try again with the spent map.
                result = input.connect(spent, TransactionInput.ConnectMode.ABORT_ON_CONFLICT);
                if (result == TransactionInput.ConnectionResult.NO_SUCH_TX) {
                    // Not found in the unspent and spent maps. Try again with the pending map.
                    result = input.connect(pending, TransactionInput.ConnectMode.ABORT_ON_CONFLICT);
                    if (result == TransactionInput.ConnectionResult.NO_SUCH_TX) {
                        // Doesn't spend any of our outputs or is coinbase.
                        continue;
                    }
                }
            }

            if (result == TransactionInput.ConnectionResult.ALREADY_SPENT) {
                if (fromChain) {
                    // Double spend from chain: this will be handled later by checkForDoubleSpendAgainstPending.
                    log.warn("updateForSpends: saw double spend from chain, handling later.");
                } else {
                    // We saw two pending transactions that double spend each other. We don't know which will win.
                    // This can happen in the case of bad network nodes that mutate transactions. Do a hex dump
                    // so the exact nature of the mutation can be examined.
                    log.warn("Saw two pending transactions double spend each other");
                    log.warn("  offending input is input {}", tx.getInputs().indexOf(input));
                    log.warn("{}: {}", tx.getHash(), new String(Hex.encode(tx.unsafeBitcoinSerialize())));
                    Transaction other = input.getConnectedOutput().getSpentBy().getParentTransaction();
                    log.warn("{}: {}", other.getHash(), new String(Hex.encode(tx.unsafeBitcoinSerialize())));
                }
            } else if (result == TransactionInput.ConnectionResult.SUCCESS) {
                // Otherwise we saw a transaction spend our coins, but we didn't try and spend them ourselves yet.
                // The outputs are already marked as spent by the connect call above, so check if there are any more for
                // us to use. Move if not.
                Transaction connected = checkNotNull(input.getOutpoint().fromTx);
                log.info("  marked {} as spent", input.getOutpoint());
                maybeMovePool(connected, "prevtx");
            }
        }
        // Now check each output and see if there is a pending transaction which spends it. This shouldn't normally
        // ever occur because we expect transactions to arrive in temporal order, but this assumption can be violated
        // when we receive a pending transaction from the mempool that is relevant to us, which spends coins that we
        // didn't see arrive on the best chain yet. For instance, because of a chain replay or because of our keys were
        // used by another wallet somewhere else.
        if (fromChain) {
            for (Transaction pendingTx : pending.values()) {
                for (TransactionInput input : pendingTx.getInputs()) {
                    TransactionInput.ConnectionResult result = input.connect(tx, TransactionInput.ConnectMode.ABORT_ON_CONFLICT);
                    // This TX is supposed to have just appeared on the best chain, so its outputs should not be marked
                    // as spent yet. If they are, it means something is happening out of order.
                    //
                    // (Commented out as this can happen if you have a pending tx which spends this and you are doing a replay.
                    // You get the spending pending tx before the one from the block).
                    // checkState(result != TransactionInput.ConnectionResult.ALREADY_SPENT);
                    if (result == TransactionInput.ConnectionResult.SUCCESS) {
                        log.info("Connected pending tx input {}:{}",
                                pendingTx.getHashAsString(), pendingTx.getInputs().indexOf(input));
                    }
                }
                // If the transactions outputs are now all spent, it will be moved into the spent pool by the
                // processTxFromBestChain method.
            }
        }
    }

    private void killCoinbase(Transaction coinbase) {
        log.warn("Coinbase killed by re-org: {}", coinbase.getHashAsString());
        coinbase.getConfidence().setOverridingTransaction(null);
        confidenceChanged.put(coinbase, TransactionConfidence.Listener.ChangeReason.TYPE);
        final Sha256Hash hash = coinbase.getHash();
        pending.remove(hash);
        unspent.remove(hash);
        spent.remove(hash);
        addWalletTransaction(Pool.DEAD, coinbase);
        // TODO: Properly handle the recursive nature of killing transactions here.
    }

    // Updates the wallet when a double spend occurs. overridingTx/overridingInput can be null for the case of coinbases
    private void killTx(Transaction overridingTx, List<Transaction> killedTx) {
        for (Transaction tx : killedTx) {
            log.warn("Saw double spend from chain override pending tx {}", tx.getHashAsString());
            log.warn("  <-pending ->dead   killed by {}", overridingTx.getHashAsString());
            log.warn("Disconnecting each input and moving connected transactions.");
            pending.remove(tx.getHash());
            addWalletTransaction(Pool.DEAD, tx);
            for (TransactionInput deadInput : tx.getInputs()) {
                Transaction connected = deadInput.getOutpoint().fromTx;
                if (connected == null) continue;
                deadInput.disconnect();
                maybeMovePool(connected, "kill");
            }
            tx.getConfidence().setOverridingTransaction(overridingTx);
            confidenceChanged.put(tx, TransactionConfidence.Listener.ChangeReason.TYPE);
        }
        log.warn("Now attempting to connect the inputs of the overriding transaction.");
        for (TransactionInput input : overridingTx.getInputs()) {
            TransactionInput.ConnectionResult result = input.connect(unspent, TransactionInput.ConnectMode.DISCONNECT_ON_CONFLICT);
            if (result == TransactionInput.ConnectionResult.SUCCESS) {
                maybeMovePool(input.getOutpoint().fromTx, "kill");
            } else {
                result = input.connect(spent, TransactionInput.ConnectMode.DISCONNECT_ON_CONFLICT);
                if (result == TransactionInput.ConnectionResult.SUCCESS) {
                    maybeMovePool(input.getOutpoint().fromTx, "kill");
                }
            }
        }
        // TODO: Recursively kill other transactions that were double spent.
    }

    /**
     * If the transactions outputs are all marked as spent, and it's in the unspent map, move it.
     * If the owned transactions outputs are not all marked as spent, and it's in the spent map, move it.
     */
    private void maybeMovePool(Transaction tx, String context) {
        checkState(lock.isHeldByCurrentThread());
        if (tx.isEveryOwnedOutputSpent(this)) {
            // There's nothing left I can spend in this transaction.
            if (unspent.remove(tx.getHash()) != null) {
                if (log.isInfoEnabled()) {
                    log.info("  {} {} <-unspent ->spent", tx.getHashAsString(), context);
                }
                spent.put(tx.getHash(), tx);
            }
        } else {
            if (spent.remove(tx.getHash()) != null) {
                if (log.isInfoEnabled()) {
                    log.info("  {} {} <-spent ->unspent", tx.getHashAsString(), context);
                }
                unspent.put(tx.getHash(), tx);
            }
        }
    }

    /**
     * Adds an event listener object. Methods on this object are called when something interesting happens,
     * like receiving money. Runs the listener methods in the user thread.
     */
    public void addEventListener(WalletEventListener listener) {
        addEventListener(listener, Threading.USER_THREAD);
    }

    /**
     * Adds an event listener object. Methods on this object are called when something interesting happens,
     * like receiving money. The listener is executed by the given executor.
     */
    public void addEventListener(WalletEventListener listener, Executor executor) {
        eventListeners.add(new ListenerRegistration<WalletEventListener>(listener, executor));
    }

    /**
     * Removes the given event listener object. Returns true if the listener was removed, false if that listener
     * was never added.
     */
    public boolean removeEventListener(WalletEventListener listener) {
        return ListenerRegistration.removeFromList(listener, eventListeners);
    }

    /**
     * Calls {@link Wallet#commitTx} if tx is not already in the pending pool
     *
     * @return true if the tx was added to the wallet, or false if it was already in the pending pool
     */
    public boolean maybeCommitTx(Transaction tx) throws VerificationException {
        tx.verify();
        lock.lock();
        try {
            if (pending.containsKey(tx.getHash()))
                return false;
            log.info("commitTx of {}", tx.getHashAsString());
            BigInteger balance = getBalance();
            tx.setUpdateTime(Utils.now());
            // Mark the outputs we're spending as spent so we won't try and use them in future creations. This will also
            // move any transactions that are now fully spent to the spent map so we can skip them when creating future
            // spends.
            updateForSpends(tx, false);
            // Add to the pending pool. It'll be moved out once we receive this transaction on the best chain.
            // This also registers txConfidenceListener so wallet listeners get informed.
            log.info("->pending: {}", tx.getHashAsString());
            tx.getConfidence().setConfidenceType(ConfidenceType.PENDING);
            confidenceChanged.put(tx, TransactionConfidence.Listener.ChangeReason.TYPE);
            addWalletTransaction(Pool.PENDING, tx);

            try {
                BigInteger valueSentFromMe = tx.getValueSentFromMe(this);
                BigInteger valueSentToMe = tx.getValueSentToMe(this);
                BigInteger newBalance = balance.add(valueSentToMe).subtract(valueSentFromMe);
                if (valueSentToMe.compareTo(BigInteger.ZERO) > 0) {
                    checkBalanceFuturesLocked(null);
                    queueOnCoinsReceived(tx, balance, newBalance);
                }
                if (valueSentFromMe.compareTo(BigInteger.ZERO) > 0)
                    queueOnCoinsSent(tx, balance, newBalance);

                maybeQueueOnWalletChanged();
            } catch (ScriptException e) {
                // Cannot happen as we just created this transaction ourselves.
                throw new RuntimeException(e);
            }

            checkState(isConsistent());
            informConfidenceListenersIfNotReorganizing();
            //saveNow();
        } finally {
            lock.unlock();
        }
        return true;
    }

    /**
     * <p>Updates the wallet with the given transaction: puts it into the pending pool, sets the spent flags and runs
     * the onCoinsSent/onCoinsReceived event listener. Used in two situations:</p>
     *
     * <ol>
     *     <li>When we have just successfully transmitted the tx we created to the network.</li>
     *     <li>When we receive a pending transaction that didn't appear in the chain yet, and we did not create it.</li>
     * </ol>
     *
     * <p>Triggers an auto save.</p>
     */
    public void commitTx(Transaction tx) throws VerificationException {
        checkArgument(maybeCommitTx(tx), "commitTx called on the same transaction twice");
    }

    /**
     * Returns a set of all transactions in the wallet.
     * @param includeDead     If true, transactions that were overridden by a double spend are included.
     */
    public Set<Transaction> getTransactions(boolean includeDead) {
        lock.lock();
        try {
            Set<Transaction> all = new HashSet<Transaction>();
            all.addAll(unspent.values());
            all.addAll(spent.values());
            all.addAll(pending.values());
            if (includeDead)
                all.addAll(dead.values());
            return all;
        } finally {
            lock.unlock();
        }
    }

    /**
     * Returns a set of all WalletTransactions in the wallet.
     */
    public Iterable<WalletTransaction> getWalletTransactions() {
        lock.lock();
        try {
            Set<WalletTransaction> all = new HashSet<WalletTransaction>();
            addWalletTransactionsToSet(all, Pool.UNSPENT, unspent.values());
            addWalletTransactionsToSet(all, Pool.SPENT, spent.values());
            addWalletTransactionsToSet(all, Pool.DEAD, dead.values());
            addWalletTransactionsToSet(all, Pool.PENDING, pending.values());
            return all;
        } finally {
            lock.unlock();
        }
    }

    private static void addWalletTransactionsToSet(Set<WalletTransaction> txs,
                                                   Pool poolType, Collection<Transaction> pool) {
        for (Transaction tx : pool) {
            txs.add(new WalletTransaction(poolType, tx));
        }
    }

    /**
     * Adds a transaction that has been associated with a particular wallet pool. This is intended for usage by
     * deserialization code, such as the {@link WalletProtobufSerializer} class. It isn't normally useful for
     * applications. It does not trigger auto saving.
     */
    public void addWalletTransaction(WalletTransaction wtx) {
        lock.lock();
        try {
            addWalletTransaction(wtx.getPool(), wtx.getTransaction());
        } finally {
            lock.unlock();
        }
    }

    /**
     * Adds the given transaction to the given pools and registers a confidence change listener on it.
     */
    private void addWalletTransaction(Pool pool, Transaction tx) {
        checkState(lock.isHeldByCurrentThread());
        transactions.put(tx.getHash(), tx);
        switch (pool) {
        case UNSPENT:
            unspent.put(tx.getHash(), tx);
            break;
        case SPENT:
            spent.put(tx.getHash(), tx);
            break;
        case PENDING:
            pending.put(tx.getHash(), tx);
            break;
        case DEAD:
            dead.put(tx.getHash(), tx);
            break;
        default:
            throw new RuntimeException("Unknown wallet transaction type " + pool);
        }
        // This is safe even if the listener has been added before, as TransactionConfidence ignores duplicate
        // registration requests. That makes the code in the wallet simpler.
        tx.getConfidence().addEventListener(txConfidenceListener, Threading.SAME_THREAD);
    }

    /**
     * Returns all non-dead, active transactions ordered by recency.
     */
    public List<Transaction> getTransactionsByTime() {
        return getRecentTransactions(0, false);
    }

    /**
     * Returns an list of N transactions, ordered by increasing age. Transactions on side chains are not included.
     * Dead transactions (overridden by double spends) are optionally included. <p>
     * <p/>
     * Note: the current implementation is O(num transactions in wallet). Regardless of how many transactions are
     * requested, the cost is always the same. In future, requesting smaller numbers of transactions may be faster
     * depending on how the wallet is implemented (eg if backed by a database).
     */
    public List<Transaction> getRecentTransactions(int numTransactions, boolean includeDead) {
        lock.lock();
        try {
            checkArgument(numTransactions >= 0);
            // Firstly, put all transactions into an array.
            int size = getPoolSize(Pool.UNSPENT) +
                    getPoolSize(Pool.SPENT) +
                    getPoolSize(Pool.PENDING);
            if (numTransactions > size || numTransactions == 0) {
                numTransactions = size;
            }
            ArrayList<Transaction> all = new ArrayList<Transaction>(getTransactions(includeDead));
            // Order by date.
            Collections.sort(all, Collections.reverseOrder(new Comparator<Transaction>() {
                public int compare(Transaction t1, Transaction t2) {
                    return t1.getUpdateTime().compareTo(t2.getUpdateTime());
                }
            }));
            if (numTransactions == all.size()) {
                return all;
            } else {
                all.subList(numTransactions, all.size()).clear();
                return all;
            }
        } finally {
            lock.unlock();
        }
    }

    /**
     * Returns a transaction object given its hash, if it exists in this wallet, or null otherwise.
     */
    @Nullable
    public Transaction getTransaction(Sha256Hash hash) {
        lock.lock();
        try {
            return transactions.get(hash);
        } finally {
            lock.unlock();
        }
    }

    /**
     * Deletes transactions which appeared above the given block height from the wallet, but does not touch the keys.
     * This is useful if you have some keys and wish to replay the block chain into the wallet in order to pick them up.
     */
    public void clearTransactions(int fromHeight) {
        lock.lock();
        try {
            if (fromHeight == 0) {
                unspent.clear();
                spent.clear();
                pending.clear();
                dead.clear();
                transactions.clear();

                //saveLater();
            } else {
                throw new UnsupportedOperationException();
            }
        } finally {
            lock.unlock();
        }
    }

    /**
     * Clean up the wallet. Currently, it only removes risky pending transaction from the wallet and only if their
     * outputs have not been spent.
     */
    public void cleanup() {
        lock.lock();
        try {
            boolean dirty = false;
            for (Iterator<Transaction> i = pending.values().iterator(); i.hasNext();) {
                Transaction tx = i.next();
                if (isTransactionRisky(tx, null) && !acceptRiskyTransactions) {
                    log.debug("Found risky transaction {} in wallet during cleanup.", tx.getHashAsString());
                    if (!tx.isAnyOutputSpent()) {
                        tx.disconnectInputs();
                        i.remove();
                        transactions.remove(tx.getHash());
                        dirty = true;
                        log.info("Removed transaction {} from pending pool during cleanup.", tx.getHashAsString());
                    } else {
                        log.info(
                                "Cannot remove transaction {} from pending pool during cleanup, as it's already spent partially.",
                                tx.getHashAsString());
                    }
                }
            }
            if (dirty) {
                checkState(isConsistent());
                saveLater();
            }
        } finally {
            lock.unlock();
        }
    }

    EnumSet<Pool> getContainingPools(Transaction tx) {
        lock.lock();
        try {
            EnumSet<Pool> result = EnumSet.noneOf(Pool.class);
            Sha256Hash txHash = tx.getHash();
            if (unspent.containsKey(txHash)) {
                result.add(Pool.UNSPENT);
            }
            if (spent.containsKey(txHash)) {
                result.add(Pool.SPENT);
            }
            if (pending.containsKey(txHash)) {
                result.add(Pool.PENDING);
            }
            if (dead.containsKey(txHash)) {
                result.add(Pool.DEAD);
            }
            return result;
        } finally {
            lock.unlock();
        }
    }

    int getPoolSize(WalletTransaction.Pool pool) {
        lock.lock();
        try {
            switch (pool) {
                case UNSPENT:
                    return unspent.size();
                case SPENT:
                    return spent.size();
                case PENDING:
                    return pending.size();
                case DEAD:
                    return dead.size();
            }
            throw new RuntimeException("Unreachable");
        } finally {
            lock.unlock();
        }
    }

    //////////////////////////////////////////////////////////////////////////////////////////////////////////////////
    //
    //  SEND APIS
    //
    //////////////////////////////////////////////////////////////////////////////////////////////////////////////////

    /** A SendResult is returned to you as part of sending coins to a recipient. */
    public static class SendResult {
        /** The Bitcoin transaction message that moves the money. */
        public Transaction tx;
        /** A future that will complete once the tx message has been successfully broadcast to the network. */
        public ListenableFuture<Transaction> broadcastComplete;
    }

    /**
     * A SendRequest gives the wallet information about precisely how to send money to a recipient or set of recipients.
     * Static methods are provided to help you create SendRequests and there are a few helper methods on the wallet that
     * just simplify the most common use cases. You may wish to customize a SendRequest if you want to attach a fee or
     * modify the change address.
     */
    public static class SendRequest {
        /**
         * <p>A transaction, probably incomplete, that describes the outline of what you want to do. This typically will
         * mean it has some outputs to the intended destinations, but no inputs or change address (and therefore no
         * fees) - the wallet will calculate all that for you and update tx later.</p>
         *
         * <p>Be careful when adding outputs that you check the min output value
         * ({@link TransactionOutput#getMinNonDustValue(BigInteger)}) to avoid the whole transaction being rejected
         * because one output is dust.</p>
         *
         * <p>If there are already inputs to the transaction, make sure their out point has a connected output,
         * otherwise their value will be added to fee.  Also ensure they are either signed or are spendable by a wallet
         * key, otherwise the behavior of {@link Wallet#completeTx(Wallet.SendRequest)} is undefined (likely
         * RuntimeException).</p>
         */
        public Transaction tx;

        /**
         * When emptyWallet is set, all coins selected by the coin selector are sent to the first output in tx
         * (its value is ignored and set to {@link com.google.bitcoin.core.Wallet#getBalance()} - the fees required
         * for the transaction). Any additional outputs are removed.
         */
        public boolean emptyWallet = false;

        /**
         * "Change" means the difference between the value gathered by a transactions inputs (the size of which you
         * don't really control as it depends on who sent you money), and the value being sent somewhere else. The
         * change address should be selected from this wallet, normally. <b>If null this will be chosen for you.</b>
         */
        public Address changeAddress = null;

        /**
         * <p>A transaction can have a fee attached, which is defined as the difference between the input values
         * and output values. Any value taken in that is not provided to an output can be claimed by a miner. This
         * is how mining is incentivized in later years of the Bitcoin system when inflation drops. It also provides
         * a way for people to prioritize their transactions over others and is used as a way to make denial of service
         * attacks expensive.</p>
         *
         * <p>This is a constant fee (in satoshis) which will be added to the transaction. It is recommended that it be
         * at least {@link Transaction#REFERENCE_DEFAULT_MIN_TX_FEE} if it is set, as default reference clients will
         * otherwise simply treat the transaction as if there were no fee at all.</p>
         *
         * <p>Once {@link Wallet#completeTx(com.google.bitcoin.core.Wallet.SendRequest)} is called, this is set to the
         * value of the fee that was added.</p>
         *
         * <p>You might also consider adding a {@link SendRequest#feePerKb} to set the fee per kb of transaction size
         * (rounded down to the nearest kb) as that is how transactions are sorted when added to a block by miners.</p>
         */
        public BigInteger fee = null;

        /**
         * <p>A transaction can have a fee attached, which is defined as the difference between the input values
         * and output values. Any value taken in that is not provided to an output can be claimed by a miner. This
         * is how mining is incentivized in later years of the Bitcoin system when inflation drops. It also provides
         * a way for people to prioritize their transactions over others and is used as a way to make denial of service
         * attacks expensive.</p>
         *
         * <p>This is a dynamic fee (in satoshis) which will be added to the transaction for each kilobyte in size
         * including the first. This is useful as as miners usually sort pending transactions by their fee per unit size
         * when choosing which transactions to add to a block. Note that, to keep this equivalent to the reference
         * client definition, a kilobyte is defined as 1000 bytes, not 1024.</p>
         *
         * <p>You might also consider using a {@link SendRequest#fee} to set the fee added for the first kb of size.</p>
         */
        public BigInteger feePerKb = DEFAULT_FEE_PER_KB;

        /**
         * If you want to modify the default fee for your entire app without having to change each SendRequest you make,
         * you can do it here. This is primarily useful for unit tests.
         */
        public static BigInteger DEFAULT_FEE_PER_KB = Transaction.REFERENCE_DEFAULT_MIN_TX_FEE;

        /**
         * <p>Requires that there be enough fee for a default reference client to at least relay the transaction.
         * (ie ensure the transaction will not be outright rejected by the network). Defaults to true, you should
         * only set this to false if you know what you're doing.</p>
         *
         * <p>Note that this does not enforce certain fee rules that only apply to transactions which are larger than
         * 26,000 bytes. If you get a transaction which is that large, you should set a fee and feePerKb of at least
         * {@link Transaction#REFERENCE_DEFAULT_MIN_TX_FEE}.</p>
         */
        public boolean ensureMinRequiredFee = true;

        /**
         * The AES key to use to decrypt the private keys before signing.
         * If null then no decryption will be performed and if decryption is required an exception will be thrown.
         * You can get this from a password by doing wallet.getKeyCrypter().deriveKey(password).
         */
        public KeyParameter aesKey = null;

        /**
         * If not null, the {@link com.google.bitcoin.wallet.CoinSelector} to use instead of the wallets default. Coin selectors are
         * responsible for choosing which transaction outputs (coins) in a wallet to use given the desired send value
         * amount.
         */
        public CoinSelector coinSelector = null;

        // Tracks if this has been passed to wallet.completeTx already: just a safety check.
        private boolean completed;

        private SendRequest() {}

        /**
         * <p>Creates a new SendRequest to the given address for the given value.</p>
         *
         * <p>Be very careful when value is smaller than {@link Transaction#MIN_NONDUST_OUTPUT} as the transaction will
         * likely be rejected by the network in this case.</p>
         */
        public static SendRequest to(Address destination, BigInteger value) {
            SendRequest req = new SendRequest();
            final NetworkParameters parameters = destination.getParameters();
            checkNotNull(parameters, "Address is for an unknown network");
            req.tx = new Transaction(parameters);
            req.tx.addOutput(value, destination);
            return req;
        }

        /**
         * <p>Creates a new SendRequest to the given pubkey for the given value.</p>
         *
         * <p>Be careful to check the output's value is reasonable using
         * {@link TransactionOutput#getMinNonDustValue(BigInteger)} afterwards or you risk having the transaction
         * rejected by the network. Note that using {@link SendRequest#to(Address, java.math.BigInteger)} will result
         * in a smaller output, and thus the ability to use a smaller output value without rejection.</p>
         */
        public static SendRequest to(NetworkParameters params, ECKey destination, BigInteger value) {
            SendRequest req = new SendRequest();
            req.tx = new Transaction(params);
            req.tx.addOutput(value, destination);
            return req;
        }

        /** Simply wraps a pre-built incomplete transaction provided by you. */
        public static SendRequest forTx(Transaction tx) {
            SendRequest req = new SendRequest();
            req.tx = tx;
            return req;
        }

        public static SendRequest emptyWallet(Address destination) {
            SendRequest req = new SendRequest();
            final NetworkParameters parameters = destination.getParameters();
            checkNotNull(parameters, "Address is for an unknown network");
            req.tx = new Transaction(parameters);
            req.tx.addOutput(BigInteger.ZERO, destination);
            req.emptyWallet = true;
            return req;
        }
    }

    /**
     * <p>Statelessly creates a transaction that sends the given value to address. The change is sent to
     * {@link Wallet#getChangeAddress()}, so you must have added at least one key.</p>
     *
     * <p>If you just want to send money quickly, you probably want
     * {@link Wallet#sendCoins(TransactionBroadcaster, Address, java.math.BigInteger)} instead. That will create the sending
     * transaction, commit to the wallet and broadcast it to the network all in one go. This method is lower level
     * and lets you see the proposed transaction before anything is done with it.</p>
     *
     * <p>This is a helper method that is equivalent to using {@link Wallet.SendRequest#to(Address, java.math.BigInteger)}
     * followed by {@link Wallet#completeTx(Wallet.SendRequest)} and returning the requests transaction object.
     * Note that this means a fee may be automatically added if required, if you want more control over the process,
     * just do those two steps yourself.</p>
     *
     * <p>IMPORTANT: This method does NOT update the wallet. If you call createSend again you may get two transactions
     * that spend the same coins. You have to call {@link Wallet#commitTx(Transaction)} on the created transaction to
     * prevent this, but that should only occur once the transaction has been accepted by the network. This implies
     * you cannot have more than one outstanding sending tx at once.</p>
     *
     * <p>You MUST ensure that nanocoins is larger than {@link Transaction#MIN_NONDUST_OUTPUT} or the transaction will
     * almost certainly be rejected by the network as dust.</p>
     *
     * @param address       The Bitcoin address to send the money to.
     * @param nanocoins     How much currency to send, in nanocoins.
     * @return either the created Transaction or null if there are insufficient coins.
     * coins as spent until commitTx is called on the result.
     * @throws InsufficientMoneyException if the request could not be completed due to not enough balance.
     */
    public Transaction createSend(Address address, BigInteger nanocoins) throws InsufficientMoneyException {
        SendRequest req = SendRequest.to(address, nanocoins);
        completeTx(req);
        return req.tx;
    }

    /**
     * Sends coins to the given address but does not broadcast the resulting pending transaction. It is still stored
     * in the wallet, so when the wallet is added to a {@link PeerGroup} or {@link Peer} the transaction will be
     * announced to the network. The given {@link SendRequest} is completed first using
     * {@link Wallet#completeTx(Wallet.SendRequest)} to make it valid.
     *
     * @return the Transaction that was created
     * @throws InsufficientMoneyException if the request could not be completed due to not enough balance.
     */
    public Transaction sendCoinsOffline(SendRequest request) throws InsufficientMoneyException {
        lock.lock();
        try {
            completeTx(request);
            commitTx(request.tx);
            return request.tx;
        } finally {
            lock.unlock();
        }
    }

    /**
     * <p>Sends coins to the given address, via the given {@link PeerGroup}. Change is returned to
     * {@link Wallet#getChangeAddress()}. Note that a fee may be automatically added if one may be required for the
     * transaction to be confirmed.</p>
     *
     * <p>The returned object provides both the transaction, and a future that can be used to learn when the broadcast
     * is complete. Complete means, if the PeerGroup is limited to only one connection, when it was written out to
     * the socket. Otherwise when the transaction is written out and we heard it back from a different peer.</p>
     *
     * <p>Note that the sending transaction is committed to the wallet immediately, not when the transaction is
     * successfully broadcast. This means that even if the network hasn't heard about your transaction you won't be
     * able to spend those same coins again.</p>
     *
     * <p>You MUST ensure that value is smaller than {@link Transaction#MIN_NONDUST_OUTPUT} or the transaction will
     * almost certainly be rejected by the network as dust.</p>
     *
     * @param broadcaster a {@link TransactionBroadcaster} to use to send the transactions out.
     * @param to        Which address to send coins to.
     * @param value     How much value to send. You can use Utils.toNanoCoins() to calculate this.
     * @return An object containing the transaction that was created, and a future for the broadcast of it.
     * @throws InsufficientMoneyException if the request could not be completed due to not enough balance.
     */
    public SendResult sendCoins(TransactionBroadcaster broadcaster, Address to, BigInteger value) throws InsufficientMoneyException {
        SendRequest request = SendRequest.to(to, value);
        return sendCoins(broadcaster, request);
    }

    /**
     * <p>Sends coins according to the given request, via the given {@link TransactionBroadcaster}.</p>
     *
     * <p>The returned object provides both the transaction, and a future that can be used to learn when the broadcast
     * is complete. Complete means, if the PeerGroup is limited to only one connection, when it was written out to
     * the socket. Otherwise when the transaction is written out and we heard it back from a different peer.</p>
     *
     * <p>Note that the sending transaction is committed to the wallet immediately, not when the transaction is
     * successfully broadcast. This means that even if the network hasn't heard about your transaction you won't be
     * able to spend those same coins again.</p>
     *
     * @param broadcaster the target to use for broadcast.
     * @param request the SendRequest that describes what to do, get one using static methods on SendRequest itself.
     * @return An object containing the transaction that was created, and a future for the broadcast of it.
     * @throws InsufficientMoneyException if the request could not be completed due to not enough balance.
     */
    public SendResult sendCoins(TransactionBroadcaster broadcaster, SendRequest request) throws InsufficientMoneyException {
        // Should not be locked here, as we're going to call into the broadcaster and that might want to hold its
        // own lock. sendCoinsOffline handles everything that needs to be locked.
        checkState(!lock.isHeldByCurrentThread());

        // Commit the TX to the wallet immediately so the spent coins won't be reused.
        // TODO: We should probably allow the request to specify tx commit only after the network has accepted it.
        Transaction tx = sendCoinsOffline(request);
        SendResult result = new SendResult();
        result.tx = tx;
        // The tx has been committed to the pending pool by this point (via sendCoinsOffline -> commitTx), so it has
        // a txConfidenceListener registered. Once the tx is broadcast the peers will update the memory pool with the
        // count of seen peers, the memory pool will update the transaction confidence object, that will invoke the
        // txConfidenceListener which will in turn invoke the wallets event listener onTransactionConfidenceChanged
        // method.
        result.broadcastComplete = broadcaster.broadcastTransaction(tx);
        return result;
    }

    public void completeTx(SendRequest req) throws InsufficientMoneyException {
        completeTx(req, true);
    }

    /**
     * Satisfies the given {@link SendRequest} using the default transaction broadcaster configured either via
     * {@link PeerGroup#addWallet(Wallet)} or directly with {@link #setTransactionBroadcaster(TransactionBroadcaster)}.
     *
     * @param request the SendRequest that describes what to do, get one using static methods on SendRequest itself.
     * @return An object containing the transaction that was created, and a future for the broadcast of it.
     * @throws IllegalStateException if no transaction broadcaster has been configured.
     * @throws InsufficientMoneyException if the request could not be completed due to not enough balance.
     */
    public SendResult sendCoins(SendRequest request) throws InsufficientMoneyException {
        TransactionBroadcaster broadcaster = vTransactionBroadcaster;
        checkState(broadcaster != null, "No transaction broadcaster is configured");
        return sendCoins(broadcaster, request);
    }

    /**
     * Sends coins to the given address, via the given {@link Peer}. Change is returned to {@link Wallet#getChangeAddress()}.
     * If an exception is thrown by {@link Peer#sendMessage(Message)} the transaction is still committed, so the
     * pending transaction must be broadcast <b>by you</b> at some other time. Note that a fee may be automatically added
     * if one may be required for the transaction to be confirmed.
     *
     * @return The {@link Transaction} that was created or null if there was insufficient balance to send the coins.
     * @throws InsufficientMoneyException if the request could not be completed due to not enough balance.
     */
    public Transaction sendCoins(Peer peer, SendRequest request) throws InsufficientMoneyException {
        Transaction tx = sendCoinsOffline(request);
        peer.sendMessage(tx);
        return tx;
    }

    /**
     * Given a spend request containing an incomplete transaction, makes it valid by adding outputs and signed inputs
     * according to the instructions in the request. The transaction in the request is modified by this method, as is
     * the fee parameter.
     *
     * @param req a SendRequest that contains the incomplete transaction and details for how to make it valid.
     * @throws InsufficientMoneyException if the request could not be completed due to not enough balance.
     * @throws IllegalArgumentException if you try and complete the same SendRequest twice, or if the given send request
     *         cannot be completed without violating the protocol rules.
     */
    public void completeTx(SendRequest req, boolean sign) throws InsufficientMoneyException {
        lock.lock();
        try {
            checkArgument(!req.completed, "Given SendRequest has already been completed.");
            // Calculate the amount of value we need to import.
            BigInteger value = BigInteger.ZERO;
            for (TransactionOutput output : req.tx.getOutputs()) {
                value = value.add(output.getValue());
            }
            BigInteger totalOutput = value;

            log.info("Completing send tx with {} outputs totalling {} satoshis (not including fees)",
                    req.tx.getOutputs().size(), value);

            // If any inputs have already been added, we don't need to get their value from wallet
            BigInteger totalInput = BigInteger.ZERO;
            for (TransactionInput input : req.tx.getInputs())
                if (input.getConnectedOutput() != null)
                    totalInput = totalInput.add(input.getConnectedOutput().getValue());
                else
                    log.warn("SendRequest transaction already has inputs but we don't know how much they are worth - they will be added to fee.");
            value = value.subtract(totalInput);

            List<TransactionInput> originalInputs = new ArrayList<TransactionInput>(req.tx.getInputs());

            // We need to know if we need to add an additional fee because one of our values are smaller than 0.01 BTC
            boolean needAtLeastReferenceFee = false;
            if (req.ensureMinRequiredFee && !req.emptyWallet) { // min fee checking is handled later for emptyWallet
                for (TransactionOutput output : req.tx.getOutputs())
                    if (output.getValue().compareTo(Utils.CENT) < 0) {
                        if (output.getValue().compareTo(output.getMinNonDustValue()) < 0)
                            throw new IllegalArgumentException("Tried to send dust with ensureMinRequiredFee set - no way to complete this");
                        needAtLeastReferenceFee = true;
                        break;
                    }
            }

            // Calculate a list of ALL potential candidates for spending and then ask a coin selector to provide us
            // with the actual outputs that'll be used to gather the required amount of value. In this way, users
            // can customize coin selection policies.
            //
            // Note that this code is poorly optimized: the spend candidates only alter when transactions in the wallet
            // change - it could be pre-calculated and held in RAM, and this is probably an optimization worth doing.
            // Note that output.isMine(this) needs to test the keychain which is currently an array, so it's
            // O(candidate outputs ^ keychain.size())! There's lots of low hanging fruit here.
            LinkedList<TransactionOutput> candidates = calculateAllSpendCandidates(true);
            CoinSelection bestCoinSelection;
            TransactionOutput bestChangeOutput = null;
            if (!req.emptyWallet) {
                // This can throw InsufficientMoneyException.
                FeeCalculation feeCalculation;
                feeCalculation = new FeeCalculation(req, value, originalInputs, needAtLeastReferenceFee, candidates);
                bestCoinSelection = feeCalculation.bestCoinSelection;
                bestChangeOutput = feeCalculation.bestChangeOutput;
            } else {
                // We're being asked to empty the wallet. What this means is ensuring "tx" has only a single output
                // of the total value we can currently spend as determined by the selector, and then subtracting the fee.
                checkState(req.tx.getOutputs().size() == 1, "Empty wallet TX must have a single output only.");
                CoinSelector selector = req.coinSelector == null ? coinSelector : req.coinSelector;
                bestCoinSelection = selector.select(NetworkParameters.MAX_MONEY, candidates);
                req.tx.getOutput(0).setValue(bestCoinSelection.valueGathered);

                totalOutput = bestCoinSelection.valueGathered;
            }

            for (TransactionOutput output : bestCoinSelection.gathered)
                req.tx.addInput(output);

            if (req.ensureMinRequiredFee && req.emptyWallet) {
                final BigInteger baseFee = req.fee == null ? BigInteger.ZERO : req.fee;
                final BigInteger feePerKb = req.feePerKb == null ? BigInteger.ZERO : req.feePerKb;
                Transaction tx = req.tx;
                if (!adjustOutputDownwardsForFee(tx, bestCoinSelection, baseFee, feePerKb))
                    throw new InsufficientMoneyException.CouldNotAdjustDownwards();
            }

            totalInput = totalInput.add(bestCoinSelection.valueGathered);

            if (bestChangeOutput != null) {
                req.tx.addOutput(bestChangeOutput);
                totalOutput = totalOutput.add(bestChangeOutput.getValue());
                log.info("  with {} coins change", bitcoinValueToFriendlyString(bestChangeOutput.getValue()));
            }
            final BigInteger calculatedFee = totalInput.subtract(totalOutput);
            if (calculatedFee.compareTo(BigInteger.ZERO) > 0) {
                log.info("  with a fee of {}", bitcoinValueToFriendlyString(calculatedFee));
            }

            // Now sign the inputs, thus proving that we are entitled to redeem the connected outputs.
            if (sign) {
                sign(req);
            }

            // Check size.
            int size = req.tx.bitcoinSerialize().length;
            if (size > Transaction.MAX_STANDARD_TX_SIZE) {
                throw new IllegalArgumentException(
                        String.format("Transaction could not be created without exceeding max size: %d vs %d", size,
                            Transaction.MAX_STANDARD_TX_SIZE));
            }

            // Label the transaction as being self created. We can use this later to spend its change output even before
            // the transaction is confirmed. We deliberately won't bother notifying listeners here as there's not much
            // point - the user isn't interested in a confidence transition they made themselves.
            req.tx.getConfidence().setSource(TransactionConfidence.Source.SELF);

            // Keep a track of the date the tx was created (used in MultiBitService
            // to work out the block it appears in).
            req.tx.setUpdateTime(new Date());

            // Label the transaction as being a user requested payment. This can be used to render GUI wallet
            // transaction lists more appropriately, especially when the wallet starts to generate transactions itself
            // for internal purposes.
            req.tx.setPurpose(Transaction.Purpose.USER_PAYMENT);
            req.completed = true;
            req.fee = calculatedFee;
            log.info("  completed: {}", req.tx);
        } finally {
            lock.unlock();
        }
    }
    
    public void sign(SendRequest sendRequest) {
        // Now sign the inputs, thus proving that we are entitled to redeem the connected outputs.
        try {
            sendRequest.tx.signInputs(Transaction.SigHash.ALL, this, sendRequest.aesKey);
        } catch (ScriptException e) {
            // If this happens it means an output script in a wallet tx could not be understood. That should never
            // happen, if it does it means the wallet has got into an inconsistent state.
            throw new RuntimeException(e);
        }
    }

    /** Reduce the value of the first output of a transaction to pay the given feePerKb as appropriate for its size. */
    private boolean adjustOutputDownwardsForFee(Transaction tx, CoinSelection coinSelection, BigInteger baseFee, BigInteger feePerKb) {
        TransactionOutput output = tx.getOutput(0);
        // Check if we need additional fee due to the transaction's size
        int size = tx.bitcoinSerialize().length;
        size += estimateBytesForSigning(coinSelection);
        BigInteger fee = baseFee.add(BigInteger.valueOf((size / 1000) + 1).multiply(feePerKb));
        output.setValue(output.getValue().subtract(fee));
        // Check if we need additional fee due to the output's value
        if (output.getValue().compareTo(Utils.CENT) < 0 && fee.compareTo(Transaction.REFERENCE_DEFAULT_MIN_TX_FEE) < 0)
            output.setValue(output.getValue().subtract(Transaction.REFERENCE_DEFAULT_MIN_TX_FEE.subtract(fee)));
        return output.getMinNonDustValue().compareTo(output.getValue()) <= 0;
    }

    /**
     * Returns a list of all possible outputs we could possibly spend, potentially even including immature coinbases
     * (which the protocol may forbid us from spending). In other words, return all outputs that this wallet holds
     * keys for and which are not already marked as spent.
     */
    public LinkedList<TransactionOutput> calculateAllSpendCandidates(boolean excludeImmatureCoinbases) {
        lock.lock();
        try {
            LinkedList<TransactionOutput> candidates = Lists.newLinkedList();
            for (Transaction tx : Iterables.concat(unspent.values(), pending.values())) {
                // Do not try and spend coinbases that were mined too recently, the protocol forbids it.
                if (excludeImmatureCoinbases && !tx.isMature()) continue;
                for (TransactionOutput output : tx.getOutputs()) {
                    if (!output.isAvailableForSpending()) continue;
                    if (!output.isMine(this)) continue;
                    candidates.add(output);
                }
            }
            return candidates;
        } finally {
            lock.unlock();
        }
    }

    /**
     * Returns all the outputs that match addresses or scripts added via {@link #addWatchedAddress(Address)} or
     * {@link #addWatchedScripts(java.util.List)}.
     * @param excludeImmatureCoinbases Whether to ignore outputs that are unspendable due to being immature.
     */
    public LinkedList<TransactionOutput> getWatchedOutputs(boolean excludeImmatureCoinbases) {
        lock.lock();
        try {
            LinkedList<TransactionOutput> candidates = Lists.newLinkedList();
            for (Transaction tx : Iterables.concat(unspent.values(), pending.values())) {
                if (excludeImmatureCoinbases && !tx.isMature()) continue;
                for (TransactionOutput output : tx.getOutputs()) {
                    if (!output.isAvailableForSpending()) continue;
                    try {
                        Script scriptPubKey = output.getScriptPubKey();
                        if (!watchedScripts.contains(scriptPubKey)) continue;
                        candidates.add(output);
                    } catch (ScriptException e) {
                        // Ignore
                    }
                }
            }
            return candidates;
        } finally {
            lock.unlock();
        }
    }

    /** Returns the address used for change outputs. Note: this will probably go away in future. */
    public Address getChangeAddress() {
        lock.lock();
        try {
            // For now let's just pick the second key in our keychain. In future we might want to do something else to
            // give the user better privacy here, eg in incognito mode.
            // The second key is chosen rather than the first because, by default, a wallet is created with a 
            // single key. If the user imports say a blockchain.info backup they typically want change to go
            // to one of the imported keys
            checkState(keychain.size() > 0, "Can't send value without an address to use for receiving change");
            ECKey change = keychain.get(0);
            
            if (keychain.size() > 1) {
                change = keychain.get(1);
            }
            return change.toAddress(params);
        } finally {
            lock.unlock();
        }
    }

    /**
     * Adds the given ECKey to the wallet. There is currently no way to delete keys (that would result in coin loss).
     * If {@link Wallet#autosaveToFile(java.io.File, long, java.util.concurrent.TimeUnit, com.google.bitcoin.wallet.WalletFiles.Listener)}
     * has been called, triggers an auto save bypassing the normal coalescing delay and event handlers.
     * If the key already exists in the wallet, does nothing and returns false.
     */
    public boolean addKey(final ECKey key) {
        return addKeys(Lists.newArrayList(key)) == 1;
    }

    /**
     * Adds the given keys to the wallet. There is currently no way to delete keys (that would result in coin loss).
     * If {@link Wallet#autosaveToFile(java.io.File, long, java.util.concurrent.TimeUnit, com.google.bitcoin.wallet.WalletFiles.Listener)}
     * has been called, triggers an auto save bypassing the normal coalescing delay and event handlers.
     * Returns the number of keys added, after duplicates are ignored. The onKeyAdded event will be called for each key
     * in the list that was not already present.
     */
    public int addKeys(final List<ECKey> keys) {
        lock.lock();
        try {
            int added = 0;
            // TODO: Consider making keys a sorted list or hashset so membership testing is faster.
            for (final ECKey key : keys) {
                if (keychain.contains(key)) continue;

                // If the key has a keyCrypter that does not match the Wallet's then a KeyCrypterException is thrown.
                // This is done because only one keyCrypter is persisted per Wallet and hence all the keys must be homogenous.
                if (isEncrypted() && (!key.isEncrypted() || !keyCrypter.equals(key.getKeyCrypter()))) {
                    throw new KeyCrypterException("Cannot add key " + key.toString() + " because the keyCrypter does not match the wallets. Keys must be homogenous.");
                } else if (key.isEncrypted() && !isEncrypted()) {
                    throw new KeyCrypterException("Cannot add key because it's encrypted and this wallet is not.");
                }
                keychain.add(key);
                added++;
            }
            queueOnKeysAdded(keys);
            // Force an auto-save immediately rather than queueing one, as keys are too important to risk losing.
            //saveNow();
            return added;
        } finally {
            lock.unlock();
        }
    }

    /**
     * Return true if we are watching this address.
     */
    public boolean isAddressWatched(Address address) {
        Script script = ScriptBuilder.createOutputScript(address);
        return isWatchedScript(script);
    }

    /**
     * Same as {@link #addWatchedAddress(Address, long)} with the current time as the creation time.
     */
    public boolean addWatchedAddress(final Address address) {
        long now = Utils.currentTimeMillis() / 1000;
        return addWatchedAddresses(Lists.newArrayList(address), now) == 1;
    }

    /**
     * Adds the given address to the wallet to be watched. Outputs can be retrieved by {@link #getWatchedOutputs(boolean)}.
     *
     * @param creationTime creation time in seconds since the epoch, for scanning the blockchain
     * @return whether the address was added successfully (not already present)
     */
    public boolean addWatchedAddress(final Address address, long creationTime) {
        return addWatchedAddresses(Lists.newArrayList(address), creationTime) == 1;
    }

    /**
     * Adds the given address to the wallet to be watched. Outputs can be retrieved
     * by {@link #getWatchedOutputs(boolean)}.
     *
     * @return how many addresses were added successfully
     */
    public int addWatchedAddresses(final List<Address> addresses, long creationTime) {
        List<Script> scripts = Lists.newArrayList();

        for (Address address : addresses) {
            Script script = ScriptBuilder.createOutputScript(address);
            script.setCreationTimeSeconds(creationTime);
            scripts.add(script);
        }

        return addWatchedScripts(scripts);
    }

    /**
     * Adds the given output scripts to the wallet to be watched. Outputs can be retrieved
     * by {@link #getWatchedOutputs(boolean)}.
     *
     * @return how many scripts were added successfully
     */
    public int addWatchedScripts(final List<Script> scripts) {
        lock.lock();
        try {
            int added = 0;
            for (final Script script : scripts) {
                if (watchedScripts.contains(script)) continue;

                watchedScripts.add(script);
                added++;
            }

            queueOnScriptsAdded(scripts);
            saveNow();
            return added;
        } finally {
            lock.unlock();
        }
    }

    /**
     * Locates a keypair from the keychain given the hash of the public key. This is needed when finding out which
     * key we need to use to redeem a transaction output.
     *
     * @return ECKey object or null if no such key was found.
     */
    @Nullable
    public ECKey findKeyFromPubHash(byte[] pubkeyHash) {
        lock.lock();
        try {
            for (ECKey key : keychain) {
                if (Arrays.equals(key.getPubKeyHash(), pubkeyHash)) return key;
            }
            return null;
        } finally {
            lock.unlock();
        }
    }

    /** Returns true if the given key is in the wallet, false otherwise. Currently an O(N) operation. */
    public boolean hasKey(ECKey key) {
        lock.lock();
        try {
            return keychain.contains(key);
        } finally {
            lock.unlock();
        }
    }

    /**
     * Returns true if this wallet contains a public key which hashes to the given hash.
     */
    public boolean isPubKeyHashMine(byte[] pubkeyHash) {
        return findKeyFromPubHash(pubkeyHash) != null;
    }

    /** Returns true if this wallet is watching transactions for outputs with the script. */
    public boolean isWatchedScript(Script script) {
        lock.lock();
        try {
            return watchedScripts.contains(script);
        } finally {
            lock.unlock();
        }
    }

    /**
     * Locates a keypair from the keychain given the raw public key bytes.
     * @return ECKey or null if no such key was found.
     */
    @Nullable
    public ECKey findKeyFromPubKey(byte[] pubkey) {
        lock.lock();
        try {
            for (ECKey key : keychain) {
                if (Arrays.equals(key.getPubKey(), pubkey)) return key;
            }
            return null;
        } finally {
            lock.unlock();
        }
    }

    /**
     * Returns true if this wallet contains a keypair with the given public key.
     */
    public boolean isPubKeyMine(byte[] pubkey) {
        return findKeyFromPubKey(pubkey) != null;
    }

    /**
     * <p>It's possible to calculate a wallets balance from multiple points of view. This enum selects which
     * getBalance() should use.</p>
     *
     * <p>Consider a real-world example: you buy a snack costing $5 but you only have a $10 bill. At the start you have
     * $10 viewed from every possible angle. After you order the snack you hand over your $10 bill. From the
     * perspective of your wallet you have zero dollars (AVAILABLE). But you know in a few seconds the shopkeeper
     * will give you back $5 change so most people in practice would say they have $5 (ESTIMATED).</p>
     */
    public enum BalanceType {
        /**
         * Balance calculated assuming all pending transactions are in fact included into the best chain by miners.
         * This includes the value of immature coinbase transactions.
         */
        ESTIMATED,

        /**
         * Balance that can be safely used to create new spends. This is whatever the default coin selector would
         * make available, which by default means transaction outputs with at least 1 confirmation and pending
         * transactions created by our own wallet which have been propagated across the network.
         */
        AVAILABLE
    }

    /**
     * Returns the AVAILABLE balance of this wallet. See {@link BalanceType#AVAILABLE} for details on what this
     * means.
     */
    public BigInteger getBalance() {
        return getBalance(BalanceType.AVAILABLE);
    }

    /**
     * Returns the balance of this wallet as calculated by the provided balanceType.
     */
    public BigInteger getBalance(BalanceType balanceType) {
        lock.lock();
        try {
            if (balanceType == BalanceType.AVAILABLE) {
                return getBalance(coinSelector);
            } else if (balanceType == BalanceType.ESTIMATED) {
                LinkedList<TransactionOutput> all = calculateAllSpendCandidates(false);
                BigInteger value = BigInteger.ZERO;
                for (TransactionOutput out : all) value = value.add(out.getValue());
                return value;
            } else {
                throw new AssertionError("Unknown balance type");  // Unreachable.
            }
        } finally {
            lock.unlock();
        }
    }

    /**
     * Returns the balance that would be considered spendable by the given coin selector. Just asks it to select
     * as many coins as possible and returns the total.
     */
    public BigInteger getBalance(CoinSelector selector) {
        lock.lock();
        try {
            checkNotNull(selector);
            LinkedList<TransactionOutput> candidates = calculateAllSpendCandidates(true);
            CoinSelection selection = selector.select(NetworkParameters.MAX_MONEY, candidates);
            return selection.valueGathered;
        } finally {
            lock.unlock();
        }
    }

    /** Returns the available balance, including any unspent balance at watched addresses */
    public BigInteger getWatchedBalance() {
        return getWatchedBalance(coinSelector);
    }

     /**
     * Returns the balance that would be considered spendable by the given coin selector, including
     * any unspent balance at watched addresses.
     */
    public BigInteger getWatchedBalance(CoinSelector selector) {
        lock.lock();
        try {
            checkNotNull(selector);
            LinkedList<TransactionOutput> candidates = getWatchedOutputs(true);
            CoinSelection selection = selector.select(NetworkParameters.MAX_MONEY, candidates);
            return selection.valueGathered;
        } finally {
            lock.unlock();
        }
    }

    @Override
    public String toString() {
        return toString(false, true, true, null);
    }

    private static final Comparator<Transaction> SORT_ORDER_BY_UPDATE_TIME = new Comparator<Transaction>() {

        @Override
        public int compare(final Transaction tx1, final Transaction tx2) {

            final long time1 = tx1.getUpdateTime().getTime();
            final long time2 = tx2.getUpdateTime().getTime();

            return -(Longs.compare(time1, time2));
        }
    };

    private static final Comparator<Transaction> SORT_ORDER_BY_HEIGHT = new Comparator<Transaction>() {

        @Override
        public int compare(final Transaction tx1, final Transaction tx2) {

            final int height1 = tx1.getConfidence().getAppearedAtChainHeight();
            final int height2 = tx2.getConfidence().getAppearedAtChainHeight();

            return -(Ints.compare(height1, height2));
        }
    };

    /**
     * Formats the wallet as a human readable piece of text. Intended for debugging, the format is not meant to be
     * stable or human readable.
     * @param includePrivateKeys Whether raw private key data should be included.
     * @param includeTransactions Whether to print transaction data.
     * @param includeExtensions Whether to print extension data.
     * @param chain If set, will be used to estimate lock times for block timelocked transactions.
     */
    public String toString(boolean includePrivateKeys, boolean includeTransactions, boolean includeExtensions,
                           @Nullable AbstractBlockChain chain) {
        lock.lock();
        try {
            StringBuilder builder = new StringBuilder();
            BigInteger estimatedBalance = getBalance(BalanceType.ESTIMATED);
            BigInteger availableBalance = getBalance(BalanceType.AVAILABLE);
            builder.append(String.format("Wallet containing %s BTC (available: %s BTC) in:%n",
                    bitcoinValueToPlainString(estimatedBalance), bitcoinValueToPlainString(availableBalance)));
            builder.append(String.format("  %d pending transactions%n", pending.size()));
            builder.append(String.format("  %d unspent transactions%n", unspent.size()));
            builder.append(String.format("  %d spent transactions%n", spent.size()));
            builder.append(String.format("  %d dead transactions%n", dead.size()));
            final Date lastBlockSeenTime = getLastBlockSeenTime();
            final String lastBlockSeenTimeStr = lastBlockSeenTime == null ? "time unknown" : lastBlockSeenTime.toString();
            builder.append(String.format("Last seen best block: %d (%s): %s%n",
                    getLastBlockSeenHeight(), lastBlockSeenTimeStr, getLastBlockSeenHash()));
            if (this.keyCrypter != null) {
                builder.append(String.format("Encryption: %s%n", keyCrypter.toString()));
            }
            // Do the keys.
            builder.append("\nKeys:\n");
            for (ECKey key : keychain) {
                final Address address = key.toAddress(params);
                builder.append("  addr:");
                builder.append(address.toString());
                builder.append(" hash160:");
                builder.append(Utils.bytesToHexString(address.getHash160()));
                builder.append(" ");
                builder.append(includePrivateKeys ? key.toStringWithPrivate() : key.toString());
                builder.append("\n");
            }

            if (!watchedScripts.isEmpty()) {
                builder.append("\nWatched scripts:\n");
                for (Script script : watchedScripts) {
                    builder.append("  ");
                    builder.append(script.toString());
                    builder.append("\n");
                }
            }

            if (includeTransactions) {
                // Print the transactions themselves
                if (pending.size() > 0) {
                    builder.append("\n>>> PENDING:\n");
                    toStringHelper(builder, pending, chain, SORT_ORDER_BY_UPDATE_TIME);
                }
                if (unspent.size() > 0) {
                    builder.append("\n>>> UNSPENT:\n");
                    toStringHelper(builder, unspent, chain, SORT_ORDER_BY_HEIGHT);
                }
                if (spent.size() > 0) {
                    builder.append("\n>>> SPENT:\n");
                    toStringHelper(builder, spent, chain, SORT_ORDER_BY_HEIGHT);
                }
                if (dead.size() > 0) {
                    builder.append("\n>>> DEAD:\n");
                    toStringHelper(builder, dead, chain, SORT_ORDER_BY_HEIGHT);
                }
            }
            if (includeExtensions && extensions.size() > 0) {
                builder.append("\n>>> EXTENSIONS:\n");
                for (WalletExtension extension : extensions.values()) {
                    builder.append(extension).append("\n\n");
                }
            }
            return builder.toString();
        } finally {
            lock.unlock();
        }
    }

    private void toStringHelper(StringBuilder builder, Map<Sha256Hash, Transaction> transactionMap,
                                @Nullable AbstractBlockChain chain, @Nullable Comparator<Transaction> sortOrder) {
        checkState(lock.isHeldByCurrentThread());

        final Collection<Transaction> txns;
        if (sortOrder != null) {
            txns = new TreeSet<Transaction>(sortOrder);
            txns.addAll(transactionMap.values());
        } else {
            txns = transactionMap.values();
        }

        for (Transaction tx : txns) {
            try {
                builder.append("Sends ");
                builder.append(Utils.bitcoinValueToFriendlyString(tx.getValueSentFromMe(this)));
                builder.append(" and receives ");
                builder.append(Utils.bitcoinValueToFriendlyString(tx.getValueSentToMe(this)));
                builder.append(", total value ");
                builder.append(Utils.bitcoinValueToFriendlyString(tx.getValue(this)));
                builder.append(".\n");
            } catch (ScriptException e) {
                // Ignore and don't print this line.
            }
            builder.append(tx.toString(chain));
        }
    }

    private static class TxOffsetPair implements Comparable<TxOffsetPair> {
        public final Transaction tx;
        public final int offset;

        public TxOffsetPair(Transaction tx, int offset) {
            this.tx = tx;
            this.offset = offset;
        }

        @Override public int compareTo(TxOffsetPair o) {
            return Ints.compare(offset, o.offset);
        }
    }

    /**
     * <p>Don't call this directly. It's not intended for API users.</p>
     *
     * <p>Called by the {@link BlockChain} when the best chain (representing total work done) has changed. This can
     * cause the number of confirmations of a transaction to go higher, lower, drop to zero and can even result in
     * a transaction going dead (will never confirm) due to a double spend.</p>
     *
     * <p>The oldBlocks/newBlocks lists are ordered height-wise from top first to bottom last.</p>
     */
    public void reorganize(StoredBlock splitPoint, List<StoredBlock> oldBlocks, List<StoredBlock> newBlocks) throws VerificationException {
        lock.lock();
        try {
            // This runs on any peer thread with the block chain locked.
            //
            // The reorganize functionality of the wallet is tested in ChainSplitTest.java
            //
            // receive() has been called on the block that is triggering the re-org before this is called, with type
            // of SIDE_CHAIN.
            //
            // Note that this code assumes blocks are not invalid - if blocks contain duplicated transactions,
            // transactions that double spend etc then we can calculate the incorrect result. This could open up
            // obscure DoS attacks if someone successfully mines a throwaway invalid block and feeds it to us, just
            // to try and corrupt the internal data structures. We should try harder to avoid this but it's tricky
            // because there are so many ways the block can be invalid.

            // Avoid spuriously informing the user of wallet/tx confidence changes whilst we're re-organizing.
            checkState(confidenceChanged.size() == 0);
            checkState(!insideReorg);
            insideReorg = true;
            checkState(onWalletChangedSuppressions == 0);
            onWalletChangedSuppressions++;

            // Map block hash to transactions that appear in it. We ensure that the map values are sorted according
            // to their relative position within those blocks.
            ArrayListMultimap<Sha256Hash, TxOffsetPair> mapBlockTx = ArrayListMultimap.create();
            for (Transaction tx : getTransactions(true)) {
                Map<Sha256Hash, Integer> appearsIn = tx.getAppearsInHashes();
                if (appearsIn == null) continue;  // Pending.
                for (Map.Entry<Sha256Hash, Integer> block : appearsIn.entrySet())
                    mapBlockTx.put(block.getKey(), new TxOffsetPair(tx, block.getValue()));
            }
            for (Sha256Hash blockHash : mapBlockTx.keySet())
                Collections.sort(mapBlockTx.get(blockHash));

            List<Sha256Hash> oldBlockHashes = new ArrayList<Sha256Hash>(oldBlocks.size());
            log.info("Old part of chain (top to bottom):");
            for (StoredBlock b : oldBlocks) {
                log.info("  {}", b.getHeader().getHashAsString());
                oldBlockHashes.add(b.getHeader().getHash());
            }
            log.info("New part of chain (top to bottom):");
            for (StoredBlock b : newBlocks) {
                log.info("  {}", b.getHeader().getHashAsString());
            }

            Collections.reverse(newBlocks);  // Need bottom-to-top but we get top-to-bottom.

            // For each block in the old chain, disconnect the transactions in reverse order.
            LinkedList<Transaction> oldChainTxns = Lists.newLinkedList();
            for (Sha256Hash blockHash : oldBlockHashes) {
                for (TxOffsetPair pair : mapBlockTx.get(blockHash)) {
                    Transaction tx = pair.tx;
                    final Sha256Hash txHash = tx.getHash();
                    if (tx.isCoinBase()) {
                        // All the transactions that we have in our wallet which spent this coinbase are now invalid
                        // and will never confirm. Hopefully this should never happen - that's the point of the maturity
                        // rule that forbids spending of coinbase transactions for 100 blocks.
                        //
                        // This could be recursive, although of course because we don't have the full transaction
                        // graph we can never reliably kill all transactions we might have that were rooted in
                        // this coinbase tx. Some can just go pending forever, like the Satoshi client. However we
                        // can do our best.
                        //
                        // TODO: Is it better to try and sometimes fail, or not try at all?
                        killCoinbase(tx);
                    } else {
                        for (TransactionOutput output : tx.getOutputs()) {
                            TransactionInput input = output.getSpentBy();
                            if (input != null) input.disconnect();
                        }
                        for (TransactionInput input : tx.getInputs()) {
                            input.disconnect();
                        }
                        oldChainTxns.add(tx);
                        unspent.remove(txHash);
                        spent.remove(txHash);
                        checkState(!pending.containsKey(txHash));
                        checkState(!dead.containsKey(txHash));
                    }
                }
            }

            // Put all the disconnected transactions back into the pending pool and re-connect them.
            for (Transaction tx : oldChainTxns) {
                // Coinbase transactions on the old part of the chain are dead for good and won't come back unless
                // there's another re-org.
                if (tx.isCoinBase()) continue;
                log.info("  ->pending {}", tx.getHash());
                tx.getConfidence().setConfidenceType(ConfidenceType.PENDING);  // Wipe height/depth/work data.
                confidenceChanged.put(tx, TransactionConfidence.Listener.ChangeReason.TYPE);
                addWalletTransaction(Pool.PENDING, tx);
                updateForSpends(tx, false);
            }

            // Note that dead transactions stay dead. Consider a chain that Finney attacks T1 and replaces it with
            // T2, so we move T1 into the dead pool. If there's now a re-org to a chain that doesn't include T2, it
            // doesn't matter - the miners deleted T1 from their mempool, will resurrect T2 and put that into the
            // mempool and so T1 is still seen as a losing double spend.

            // The old blocks have contributed to the depth and work done for all the transactions in the
            // wallet that are in blocks up to and including the chain split block.
            // The total depth and work done is calculated here and then subtracted from the appropriate transactions.
            int depthToSubtract = oldBlocks.size();
            BigInteger workDoneToSubtract = BigInteger.ZERO;
            for (StoredBlock b : oldBlocks) {
                workDoneToSubtract = workDoneToSubtract.add(b.getHeader().getWork());
            }
            log.info("depthToSubtract = " + depthToSubtract + ", workDoneToSubtract = " + workDoneToSubtract);
            // Remove depthToSubtract and workDoneToSubtract from all transactions in the wallet except for pending.
            subtractDepthAndWorkDone(depthToSubtract, workDoneToSubtract, spent.values());
            subtractDepthAndWorkDone(depthToSubtract, workDoneToSubtract, unspent.values());
            subtractDepthAndWorkDone(depthToSubtract, workDoneToSubtract, dead.values());

            // The effective last seen block is now the split point so set the lastSeenBlockHash.
            setLastBlockSeenHash(splitPoint.getHeader().getHash());

            // For each block in the new chain, work forwards calling receive() and notifyNewBestBlock().
            // This will pull them back out of the pending pool, or if the tx didn't appear in the old chain and
            // does appear in the new chain, will treat it as such and possibly kill pending transactions that
            // conflict.
            for (StoredBlock block : newBlocks) {
                log.info("Replaying block {}", block.getHeader().getHashAsString());
                for (TxOffsetPair pair : mapBlockTx.get(block.getHeader().getHash())) {
                    log.info("  tx {}", pair.tx.getHash());
                    try {
                        receive(pair.tx, block, BlockChain.NewBlockType.BEST_CHAIN, pair.offset);
                    } catch (ScriptException e) {
                        throw new RuntimeException(e);  // Cannot happen as these blocks were already verified.
                    }
                }
                notifyNewBestBlock(block);
            }
            checkState(isConsistent());
            final BigInteger balance = getBalance();
            log.info("post-reorg balance is {}", Utils.bitcoinValueToFriendlyString(balance));
            // Inform event listeners that a re-org took place.
            queueOnReorganize();
            insideReorg = false;
            onWalletChangedSuppressions--;
            maybeQueueOnWalletChanged();
            checkBalanceFuturesLocked(balance);
            informConfidenceListenersIfNotReorganizing();
            saveLater();
        } finally {
            lock.unlock();
        }
    }

    /**
     * Subtract the supplied depth and work done from the given transactions.
     */
    private void subtractDepthAndWorkDone(int depthToSubtract, BigInteger workDoneToSubtract,
                                          Collection<Transaction> transactions) {
        for (Transaction tx : transactions) {
            if (tx.getConfidence().getConfidenceType() == ConfidenceType.BUILDING) {
                tx.getConfidence().setDepthInBlocks(tx.getConfidence().getDepthInBlocks() - depthToSubtract);
                tx.getConfidence().setWorkDone(tx.getConfidence().getWorkDone().subtract(workDoneToSubtract));
                confidenceChanged.put(tx, TransactionConfidence.Listener.ChangeReason.DEPTH);
            }
        }
    }

    /**
     * Returns an immutable view of the transactions currently waiting for network confirmations.
     */
    public Collection<Transaction> getPendingTransactions() {
        lock.lock();
        try {
            return Collections.unmodifiableCollection(pending.values());
        } finally {
            lock.unlock();
        }
    }

    /**
     * Returns the earliest creation time of keys or watched scripts in this wallet, in seconds since the epoch, ie the min
     * of {@link com.google.bitcoin.core.ECKey#getCreationTimeSeconds()}. This can return zero if at least one key does
     * not have that data (was created before key timestamping was implemented). <p>
     *     
     * This method is most often used in conjunction with {@link PeerGroup#setFastCatchupTimeSecs(long)} in order to
     * optimize chain download for new users of wallet apps. Backwards compatibility notice: if you get zero from this
     * method, you can instead use the time of the first release of your software, as it's guaranteed no users will
     * have wallets pre-dating this time. <p>
     * 
     * If there are no keys in the wallet, the current time is returned.
     */
    @Override
    public long getEarliestKeyCreationTime() {
        lock.lock();
        try {
            long earliestTime = Long.MAX_VALUE;
            for (ECKey key : keychain)
                earliestTime = Math.min(key.getCreationTimeSeconds(), earliestTime);
            for (Script script : watchedScripts)
                earliestTime = Math.min(script.getCreationTimeSeconds(), earliestTime);
            if (earliestTime == Long.MAX_VALUE)
                return Utils.currentTimeMillis() / 1000;
            return earliestTime;
        } finally {
            lock.unlock();
        }
    }

    /** Returns the hash of the last seen best-chain block, or null if the wallet is too old to store this data. */
    @Nullable
    public Sha256Hash getLastBlockSeenHash() {
        lock.lock();
        try {
            return lastBlockSeenHash;
        } finally {
            lock.unlock();
        }
    }

    public void setLastBlockSeenHash(@Nullable Sha256Hash lastBlockSeenHash) {
        lock.lock();
        try {
            this.lastBlockSeenHash = lastBlockSeenHash;
        } finally {
            lock.unlock();
        }
    }

    public void setLastBlockSeenHeight(int lastBlockSeenHeight) {
        lock.lock();
        try {
            this.lastBlockSeenHeight = lastBlockSeenHeight;
        } finally {
            lock.unlock();
        }
    }

    public void setLastBlockSeenTimeSecs(long timeSecs) {
        lock.lock();
        try {
            lastBlockSeenTimeSecs = timeSecs;
        } finally {
            lock.unlock();
        }
    }

    /**
     * Returns the UNIX time in seconds since the epoch extracted from the last best seen block header. This timestamp
     * is <b>not</b> the local time at which the block was first observed by this application but rather what the block
     * (i.e. miner) self declares. It is allowed to have some significant drift from the real time at which the block
     * was found, although most miners do use accurate times. If this wallet is old and does not have a recorded
     * time then this method returns zero.
     */
    public long getLastBlockSeenTimeSecs() {
        lock.lock();
        try {
            return lastBlockSeenTimeSecs;
        } finally {
            lock.unlock();
        }
    }

    /**
     * Returns a {@link Date} representing the time extracted from the last best seen block header. This timestamp
     * is <b>not</b> the local time at which the block was first observed by this application but rather what the block
     * (i.e. miner) self declares. It is allowed to have some significant drift from the real time at which the block
     * was found, although most miners do use accurate times. If this wallet is old and does not have a recorded
     * time then this method returns null.
     */
    @Nullable
    public Date getLastBlockSeenTime() {
        final long secs = getLastBlockSeenTimeSecs();
        if (secs == 0)
            return null;
        else
            return new Date(secs * 1000);
    }

    /**
     * Returns the height of the last seen best-chain block. Can be 0 if a wallet is brand new or -1 if the wallet
     * is old and doesn't have that data.
     */
    public int getLastBlockSeenHeight() {
        lock.lock();
        try {
            return lastBlockSeenHeight;
        } finally {
            lock.unlock();
        }
    }

    /**
     * Deletes transactions which appeared after a certain date
     */
    public synchronized void clearTransactions(Date fromDate) {
        lock.lock();
        try {
            if (fromDate == null) {
                unspent.clear();
                spent.clear();
                pending.clear();
                dead.clear();
            } else {
                removeEntriesAfterDate(unspent, fromDate);
                removeEntriesAfterDate(spent, fromDate);
                removeEntriesAfterDate(pending, fromDate);
                removeEntriesAfterDate(dead, fromDate);
            }
        } finally {
            lock.unlock();
        }
    }

    private void removeEntriesAfterDate(Map<Sha256Hash, Transaction> pool, Date fromDate) {
        checkState(lock.isLocked());
        log.debug("Wallet#removeEntriesAfterDate - Removing transactions later than " + fromDate.toString());
        Set<Entry<Sha256Hash, Transaction>> loopEntries = pool.entrySet();
        Iterator<Entry<Sha256Hash, Transaction>> iterator = loopEntries.iterator();
        while(iterator.hasNext()) {
            Entry<Sha256Hash, Transaction> member = iterator.next();
            if (member.getValue() != null) {
                Date updateTime = member.getValue().getUpdateTime();
                if (updateTime != null && updateTime.after(fromDate)) {
                    iterator.remove();
                    //log.debug("Wallet#removeEntriesAfterDate - Removed tx.1 " + member.getValue());
                    continue;
                }
                
                // if no updateTime remove them
                if (updateTime == null || updateTime.getTime() == 0) {
                    iterator.remove();
                    //log.debug("Removed tx.2 " + member.getValue());
                    continue;                    
                }
            }
        }
    }

    /**
     * Convenience wrapper around {@link Wallet#encrypt(com.google.bitcoin.crypto.KeyCrypter,
     * org.spongycastle.crypto.params.KeyParameter)} which uses the default Scrypt key derivation algorithm and
     * parameters, derives a key from the given password and returns the created key.
     */
    public KeyParameter encrypt(CharSequence password) {
        checkNotNull(password);
        checkArgument(password.length() > 0);
        KeyCrypter scrypt = new KeyCrypterScrypt();
        KeyParameter derivedKey = scrypt.deriveKey(password);
        encrypt(scrypt, derivedKey);
        return derivedKey;
    }

    /**
     * Encrypt the wallet using the KeyCrypter and the AES key. A good default KeyCrypter to use is
     * {@link com.google.bitcoin.crypto.KeyCrypterScrypt}.
     *
     * @param keyCrypter The KeyCrypter that specifies how to encrypt/ decrypt a key
     * @param aesKey AES key to use (normally created using KeyCrypter#deriveKey and cached as it is time consuming to create from a password)
     * @throws KeyCrypterException Thrown if the wallet encryption fails. If so, the wallet state is unchanged.
     */
    public void encrypt(KeyCrypter keyCrypter, KeyParameter aesKey) {
        lock.lock();
        try {
            checkNotNull(keyCrypter);
            checkState(getEncryptionType() == EncryptionType.UNENCRYPTED, "Wallet is already encrypted");
            // Create a new arraylist that will contain the encrypted keys
            ArrayList<ECKey> encryptedKeyChain = new ArrayList<ECKey>();
            for (ECKey key : keychain) {
                if (key.isEncrypted()) {
                    // Key is already encrypted - add as is.
                    encryptedKeyChain.add(key);
                } else {
                    // Encrypt the key.
                    ECKey encryptedKey = key.encrypt(keyCrypter, aesKey);

                    // Check that the encrypted key can be successfully decrypted.
                    // This is done as it is a critical failure if the private key cannot be decrypted successfully
                    // (all bitcoin controlled by that private key is lost forever).
                    // For a correctly constructed keyCrypter the encryption should always be reversible so it is just being as cautious as possible.
                    if (!ECKey.encryptionIsReversible(key, encryptedKey, keyCrypter, aesKey)) {
                        // Abort encryption
                        throw new KeyCrypterException("The key " + key.toString() + " cannot be successfully decrypted after encryption so aborting wallet encryption.");
                    }

                    encryptedKeyChain.add(encryptedKey);
                }
            }

            // Now ready to use the encrypted keychain so go through the old keychain clearing all the unencrypted private keys.
            // (This is to avoid the possibility of key recovery from memory).
            for (ECKey key : keychain) {
                if (!key.isEncrypted()) {
                    key.clearPrivateKey();
                }
            }

            // Replace the old keychain with the encrypted one.
            keychain = encryptedKeyChain;

            // The wallet is now encrypted.
            this.keyCrypter = keyCrypter;
            
            // Add a MultiBitWalletExtension to protect the wallet from being loaded by earlier MultiBits.
            MultiBitWalletExtension multibitWalletExtension = new MultiBitWalletExtension();
            extensions.put(multibitWalletExtension.getWalletExtensionID(), multibitWalletExtension);

            //saveNow();
        } finally {
            lock.unlock();
        }
    }

    /**
     * Decrypt the wallet with the wallets keyCrypter and AES key.
     *
     * @param aesKey AES key to use (normally created using KeyCrypter#deriveKey and cached as it is time consuming to create from a password)
     * @throws KeyCrypterException Thrown if the wallet decryption fails. If so, the wallet state is unchanged.
     */
    public void decrypt(KeyParameter aesKey) {
        lock.lock();
        try {
            // Check the wallet is already encrypted - you cannot decrypt an unencrypted wallet.
            checkState(getEncryptionType() != EncryptionType.UNENCRYPTED, "Wallet is already decrypted");
            // Check that the wallet keyCrypter is non-null.
            // This is set either at construction (if an encrypted wallet is created) or by wallet encryption.
            checkNotNull(keyCrypter);

            // Create a new arraylist that will contain the decrypted keys
            ArrayList<ECKey> decryptedKeyChain = new ArrayList<ECKey>();

            for (ECKey key : keychain) {
                // Decrypt the key.
                if (!key.isEncrypted()) {
                    // Not encrypted - add to chain as is.
                    decryptedKeyChain.add(key);
                } else {
                    ECKey decryptedECKey = key.decrypt(keyCrypter, aesKey);
                    decryptedKeyChain.add(decryptedECKey);
                }
            }

            // Replace the old keychain with the unencrypted one.
            keychain = decryptedKeyChain;

            // The wallet is now unencrypted.
            keyCrypter = null;
            
            // Clear the MultBit wallet extension so that earlier MultiBits can load it.
            extensions.remove(MultiBitWalletProtobufSerializer.ORG_MULTIBIT_WALLET_PROTECT_2);

            //saveNow();
        } finally {
            lock.unlock();
        }
    }

    /**
     * Create a new, random encrypted ECKey and add it to the wallet.
     *
     * @param keyCrypter The keyCrypter to use in encrypting the new key
     * @param aesKey The AES key to use to encrypt the new key
     * @return ECKey the new, encrypted ECKey
     */
    public ECKey addNewEncryptedKey(KeyCrypter keyCrypter, KeyParameter aesKey) {
        ECKey newKey = (new ECKey()).encrypt(checkNotNull(keyCrypter), checkNotNull(aesKey));
        addKey(newKey);
        return newKey;
    }

    /**
     * <p>Convenience wrapper around {@link Wallet#addNewEncryptedKey(com.google.bitcoin.crypto.KeyCrypter,
     * org.spongycastle.crypto.params.KeyParameter)} which just derives the key afresh and uses the pre-set
     * keycrypter. The wallet must have been encrypted using one of the encrypt methods previously.</p>
     *
     * <p>Note that key derivation is deliberately very slow! So if you plan to add multiple keys, it can be
     * faster to use the other method instead and re-use the {@link KeyParameter} object instead.</p>
     */
    public ECKey addNewEncryptedKey(CharSequence password) {
        lock.lock();
        try {
            checkNotNull(keyCrypter, "Wallet is not encrypted, you must call encrypt() first.");
            return addNewEncryptedKey(keyCrypter, keyCrypter.deriveKey(password));
        } finally {
            lock.unlock();
        }
    }

    /**
     *  Check whether the password can decrypt the first key in the wallet.
     *  This can be used to check the validity of an entered password.
     *
     *  @return boolean true if password supplied can decrypt the first private key in the wallet, false otherwise.
     */
    public boolean checkPassword(CharSequence password) {
        lock.lock();
        try {
            return keyCrypter != null && checkAESKey(keyCrypter.deriveKey(checkNotNull(password)));
        } finally {
            lock.unlock();
        }
    }

    /**
     *  Check whether the AES key can decrypt the first encrypted key in the wallet.
     *
     *  @return boolean true if AES key supplied can decrypt the first encrypted private key in the wallet, false otherwise.
     */
    public boolean checkAESKey(KeyParameter aesKey) {
        lock.lock();
        try {
            // If no keys then cannot decrypt.
            if (!getKeys().iterator().hasNext())
                return false;
            // Find the first encrypted key in the wallet.
            ECKey firstEncryptedECKey = null;
            Iterator<ECKey> iterator = getKeys().iterator();
            while (iterator.hasNext() && firstEncryptedECKey == null) {
                ECKey loopECKey = iterator.next();
                if (loopECKey.isEncrypted()) {
                    firstEncryptedECKey = loopECKey;
                }
            }
            // There are no encrypted keys in the wallet.
            if (firstEncryptedECKey == null)
                return false;
            String originalAddress = firstEncryptedECKey.toAddress(getNetworkParameters()).toString();
            if (firstEncryptedECKey.isEncrypted() && firstEncryptedECKey.getEncryptedPrivateKey() != null) {
                try {
                    ECKey rebornKey = firstEncryptedECKey.decrypt(keyCrypter, aesKey);

                    // Check that the decrypted private key's address is correct ie it decrypted accurately.
                    String rebornAddress = rebornKey.toAddress(getNetworkParameters()).toString();
                    return originalAddress.equals(rebornAddress);
                } catch (KeyCrypterException ede) {
                    // The AES key supplied is incorrect.
                    return false;
                }
            }
            return false;
        } finally {
            lock.unlock();
        }
    }

    /**
     * Get the wallet's KeyCrypter.
     * (Used in encrypting/ decrypting an ECKey).
     */
    public KeyCrypter getKeyCrypter() {
        lock.lock();
        try {
            return keyCrypter;
        } finally {
            lock.unlock();
        }
    }

    /**
     * Sets the wallet's KeyCrypter.
     * Note that this does not encrypt the wallet, and should only be used if the keyCrypter can not be included in the
     * constructor during initial wallet loading.
     * Note that if the keyCrypter was not properly set during wallet load, {@link Wallet#getEncryptionType()} and
     * {@link Wallet#isEncrypted()} will not return the correct results.
     */
    public void setKeyCrypter(KeyCrypter keyCrypter) {
        lock.lock();
        try {
            checkState(this.keyCrypter == null);
            this.keyCrypter = keyCrypter;
        } finally {
            lock.unlock();
        }
    }

    /**
     * Get the type of encryption used for this wallet.
     *
     * (This is a convenience method - the encryption type is actually stored in the keyCrypter).
     */
    public EncryptionType getEncryptionType() {
        lock.lock();
        try {
            if (keyCrypter == null) {
                // Unencrypted wallet.
                return EncryptionType.UNENCRYPTED;
            } else {
                return keyCrypter.getUnderstoodEncryptionType();
            }
        } finally {
            lock.unlock();
        }
    }

    /** Returns true if the wallet is encrypted using any scheme, false if not. */
    public boolean isEncrypted() {
        return getEncryptionType() != EncryptionType.UNENCRYPTED;
    }

    public MultiBitWalletVersion getVersion() {
        return version;
    }

    public void setVersion(MultiBitWalletVersion version) {
        this.version = version;
    }

    /**
     * Set the description of the wallet.
     * This is a Unicode encoding string typically entered by the user as descriptive text for the wallet.
     */
    public void setDescription(String description) {
        this.description = description;
    }

    /**
     * Get the description of the wallet. See {@link Wallet#setDescription(String))}
     */
    public String getDescription() {
        return description;
    }

    @Override
    public int getBloomFilterElementCount() {
        int size = getKeychainSize() * 2;
        for (Transaction tx : getTransactions(false)) {
            for (TransactionOutput out : tx.getOutputs()) {
                try {
                    if (isTxOutputBloomFilterable(out))
                        size++;
                } catch (ScriptException e) {
                    throw new RuntimeException(e); // If it is ours, we parsed the script correctly, so this shouldn't happen
                }
            }
        }

        // Some scripts may have more than one bloom element.  That should normally be okay,
        // because under-counting just increases false-positive rate.
        size += watchedScripts.size();

        return size;
    }

    /**
     * If we are watching any scripts, the bloom filter must update on peers whenever an output is
     * identified.  This is because we don't necessarily have the associated pubkey, so we can't
     * watch for it on spending transactions.
     */
    @Override
    public boolean isRequiringUpdateAllBloomFilter() {
        return !watchedScripts.isEmpty();
    }

    /**
     * Gets a bloom filter that contains all of the public keys from this wallet, and which will provide the given
     * false-positive rate. See the docs for {@link BloomFilter} for a brief explanation of anonymity when using filters.
     */
    public BloomFilter getBloomFilter(double falsePositiveRate) {
        return getBloomFilter(getBloomFilterElementCount(), falsePositiveRate, (long)(Math.random()*Long.MAX_VALUE));
    }

    /**
     * Gets a bloom filter that contains all of the public keys from this wallet,
     * and which will provide the given false-positive rate if it has size elements.
     * Keep in mind that you will get 2 elements in the bloom filter for each key in the wallet.
     * 
     * This is used to generate a BloomFilter which can be #{link BloomFilter.merge}d with another.
     * It could also be used if you have a specific target for the filter's size.
     * 
     * See the docs for {@link BloomFilter(int, double)} for a brief explanation of anonymity when using bloom filters.
     */
    @Override
    public BloomFilter getBloomFilter(int size, double falsePositiveRate, long nTweak) {
        BloomFilter filter = new BloomFilter(size, falsePositiveRate, nTweak);
        lock.lock();
        try {
            for (ECKey key : keychain) {
                filter.insert(key.getPubKey());
                filter.insert(key.getPubKeyHash());
            }

            for (Script script : watchedScripts) {
                for (ScriptChunk chunk : script.getChunks()) {
                    // Only add long (at least 64 bit) data to the bloom filter.
                    // If any long constants become popular in scripts, we will need logic
                    // here to exclude them.
                    if (!chunk.isOpCode() && chunk.data.length >= MINIMUM_BLOOM_DATA_LENGTH) {
                        filter.insert(chunk.data);
                    }
                }
            }
        } finally {
            lock.unlock();
        }
        for (Transaction tx : getTransactions(false)) {
            for (int i = 0; i < tx.getOutputs().size(); i++) {
                TransactionOutput out = tx.getOutputs().get(i);
                try {
                    if (isTxOutputBloomFilterable(out)) {
                        TransactionOutPoint outPoint = new TransactionOutPoint(params, i, tx);
                        filter.insert(outPoint.bitcoinSerialize());
                    }
                } catch (ScriptException e) {
                    throw new RuntimeException(e); // If it is ours, we parsed the script correctly, so this shouldn't happen
                }
            }
        }

        return filter;
    }

    private boolean isTxOutputBloomFilterable(TransactionOutput out) {
        return (out.isMine(this) && out.getScriptPubKey().isSentToRawPubKey()) ||
                out.isWatched(this);
    }

    /** Returns the {@link CoinSelector} object which controls which outputs can be spent by this wallet. */
    public CoinSelector getCoinSelector() {
        lock.lock();
        try {
            return coinSelector;
        } finally {
            lock.unlock();
        }
    }

    /**
     * A coin selector is responsible for choosing which outputs to spend when creating transactions. The default
     * selector implements a policy of spending transactions that appeared in the best chain and pending transactions
     * that were created by this wallet, but not others. You can override the coin selector for any given send
     * operation by changing {@link Wallet.SendRequest#coinSelector}.
     */
    public void setCoinSelector(@Nonnull CoinSelector coinSelector) {
        lock.lock();
        try {
            this.coinSelector = checkNotNull(coinSelector);
        } finally {
            lock.unlock();
        }
    }

    /**
     * Convenience wrapper for <tt>setCoinSelector(Wallet.AllowUnconfirmedCoinSelector.get())</tt>. If this method
     * is called on the wallet then transactions will be used for spending regardless of their confidence. This can
     * be dangerous - only use this if you absolutely know what you're doing!
     */
    public void allowSpendingUnconfirmedTransactions() {
        setCoinSelector(AllowUnconfirmedCoinSelector.get());
    }

    private static class BalanceFutureRequest {
        public SettableFuture<BigInteger> future;
        public BigInteger value;
        public BalanceType type;
    }
    @GuardedBy("lock") private List<BalanceFutureRequest> balanceFutureRequests = Lists.newLinkedList();

    /**
     * <p>Returns a future that will complete when the balance of the given type has becom equal or larger to the given
     * value. If the wallet already has a large enough balance the future is returned in a pre-completed state. Note
     * that this method is not blocking, if you want to actually wait immediately, you have to call .get() on
     * the result.</p>
     *
     * <p>Also note that by the time the future completes, the wallet may have changed yet again if something else
     * is going on in parallel, so you should treat the returned balance as advisory and be prepared for sending
     * money to fail! Finally please be aware that any listeners on the future will run either on the calling thread
     * if it completes immediately, or eventually on a background thread if the balance is not yet at the right
     * level. If you do something that means you know the balance should be sufficient to trigger the future,
     * you can use {@link com.google.bitcoin.utils.Threading#waitForUserCode()} to block until the future had a
     * chance to be updated.</p>
     */
    public ListenableFuture<BigInteger> getBalanceFuture(final BigInteger value, final BalanceType type) {
        lock.lock();
        try {
            final SettableFuture<BigInteger> future = SettableFuture.create();
            final BigInteger current = getBalance(type);
            if (current.compareTo(value) >= 0) {
                // Already have enough.
                future.set(current);
            } else {
                // Will be checked later in checkBalanceFutures. We don't just add an event listener for ourselves
                // here so that running getBalanceFuture().get() in the user code thread works - generally we must
                // avoid giving the user back futures that require the user code thread to be free.
                BalanceFutureRequest req = new BalanceFutureRequest();
                req.future = future;
                req.value = value;
                req.type = type;
                balanceFutureRequests.add(req);
            }
            return future;
        } finally {
            lock.unlock();
        }
    }

    // Runs any balance futures in the user code thread.
    private void checkBalanceFuturesLocked(@Nullable BigInteger avail) {
        checkState(lock.isHeldByCurrentThread());
        BigInteger estimated = null;
        final ListIterator<BalanceFutureRequest> it = balanceFutureRequests.listIterator();
        while (it.hasNext()) {
            final BalanceFutureRequest req = it.next();
            BigInteger val = null;
            if (req.type == BalanceType.AVAILABLE) {
                if (avail == null) avail = getBalance(BalanceType.AVAILABLE);
                if (avail.compareTo(req.value) < 0) continue;
                val = avail;
            } else if (req.type == BalanceType.ESTIMATED) {
                if (estimated == null) estimated = getBalance(BalanceType.ESTIMATED);
                if (estimated.compareTo(req.value) < 0) continue;
                val = estimated;
            }
            // Found one that's finished.
            it.remove();
            final BigInteger v = checkNotNull(val);
            // Don't run any user-provided future listeners with our lock held.
            Threading.USER_THREAD.execute(new Runnable() {
                @Override public void run() {
                    req.future.set(v);
                }
            });
        }
    }

    /////////////////////////////////////////////////////////////////////////////////////////////////////////////////
    //
    // Extensions to the wallet format.

    /**
     * By providing an object implementing the {@link WalletExtension} interface, you can save and load arbitrary
     * additional data that will be stored with the wallet. Each extension is identified by an ID, so attempting to
     * add the same extension twice (or two different objects that use the same ID) will throw an IllegalStateException.
     */
    public void addExtension(WalletExtension extension) {
        String id = checkNotNull(extension).getWalletExtensionID();
        lock.lock();
        try {
            if (extensions.containsKey(id))
                throw new IllegalStateException("Cannot add two extensions with the same ID: " + id);
            extensions.put(id, extension);
            //saveNow();
        } finally {
            lock.unlock();
        }
    }

    /**
     * Atomically adds extension or returns an existing extension if there is one with the same id alreadypresent.
     */
    public WalletExtension addOrGetExistingExtension(WalletExtension extension) {
        String id = checkNotNull(extension).getWalletExtensionID();
        lock.lock();
        try {
            WalletExtension previousExtension = extensions.get(id);
            if (previousExtension != null)
                return previousExtension;
            extensions.put(id, extension);
            //saveNow();
            return extension;
        } finally {
            lock.unlock();
        }
    }

    /**
     * Either adds extension as a new extension or replaces the existing extension if one already exists with the same
     * id. This also triggers wallet auto-saving, so may be useful even when called with the same extension as is
     * already present.
     */
    public void addOrUpdateExtension(WalletExtension extension) {
        String id = checkNotNull(extension).getWalletExtensionID();
        lock.lock();
        try {
            extensions.put(id, extension);
            //saveNow();
        } finally {
            lock.unlock();
        }
    }

    /** Returns a snapshot of all registered extension objects. The extensions themselves are not copied. */
    public Map<String, WalletExtension> getExtensions() {
        lock.lock();
        try {
            return ImmutableMap.copyOf(extensions);
        } finally {
            lock.unlock();
        }
    }

    /////////////////////////////////////////////////////////////////////////////////////////////////////////////////
    //
    // Boilerplate for running event listeners - dispatches events onto the user code thread (where we don't do
    // anything and hold no locks).

    private void queueOnTransactionConfidenceChanged(final Transaction tx) {
        checkState(lock.isHeldByCurrentThread());
        for (final ListenerRegistration<WalletEventListener> registration : eventListeners) {
            if (registration.executor == Threading.SAME_THREAD) {
                registration.listener.onTransactionConfidenceChanged(this, tx);
            } else {
                registration.executor.execute(new Runnable() {
                    @Override
                    public void run() {
                        registration.listener.onTransactionConfidenceChanged(Wallet.this, tx);
                    }
                });
            }
        }
    }

    private void maybeQueueOnWalletChanged() {
        // Don't invoke the callback in some circumstances, eg, whilst we are re-organizing or fiddling with
        // transactions due to a new block arriving. It will be called later instead.
        checkState(lock.isHeldByCurrentThread());
        checkState(onWalletChangedSuppressions >= 0);
        if (onWalletChangedSuppressions > 0) return;
        for (final ListenerRegistration<WalletEventListener> registration : eventListeners) {
            registration.executor.execute(new Runnable() {
                @Override
                public void run() {
                    registration.listener.onWalletChanged(Wallet.this);
                }
            });
        }
    }

    private void queueOnCoinsReceived(final Transaction tx, final BigInteger balance, final BigInteger newBalance) {
        checkState(lock.isHeldByCurrentThread());
        for (final ListenerRegistration<WalletEventListener> registration : eventListeners) {
            registration.executor.execute(new Runnable() {
                @Override
                public void run() {
                    registration.listener.onCoinsReceived(Wallet.this, tx, balance, newBalance);
                }
            });
        }
    }

    private void queueOnCoinsSent(final Transaction tx, final BigInteger prevBalance, final BigInteger newBalance) {
        checkState(lock.isHeldByCurrentThread());
        for (final ListenerRegistration<WalletEventListener> registration : eventListeners) {
            registration.executor.execute(new Runnable() {
                @Override
                public void run() {
                    registration.listener.onCoinsSent(Wallet.this, tx, prevBalance, newBalance);
                }
            });
        }
    }

    private void queueOnReorganize() {
        checkState(lock.isHeldByCurrentThread());
        checkState(insideReorg);
        for (final ListenerRegistration<WalletEventListener> registration : eventListeners) {
            registration.executor.execute(new Runnable() {
                @Override
                public void run() {
                    registration.listener.onReorganize(Wallet.this);
                }
            });
        }
    }

    private void queueOnKeysAdded(final List<ECKey> keys) {
        checkState(lock.isHeldByCurrentThread());
        for (final ListenerRegistration<WalletEventListener> registration : eventListeners) {
            registration.executor.execute(new Runnable() {
                @Override
                public void run() {
                    registration.listener.onKeysAdded(Wallet.this, keys);
                }
            });
        }
    }

    public TransactionConfidence.Listener getTxConfidenceListener() {
        return txConfidenceListener;
    }

    private void queueOnScriptsAdded(final List<Script> scripts) {
        checkState(lock.isHeldByCurrentThread());
        for (final ListenerRegistration<WalletEventListener> registration : eventListeners) {
            registration.executor.execute(new Runnable() {
                @Override
                public void run() {
                    registration.listener.onScriptsAdded(Wallet.this, scripts);
                }
            });
        }
    }

    /////////////////////////////////////////////////////////////////////////////////////////////////////////////////
    //
    // Fee calculation code.

    private class FeeCalculation {
        private CoinSelection bestCoinSelection;
        private TransactionOutput bestChangeOutput;

        public FeeCalculation(SendRequest req, BigInteger value, List<TransactionInput> originalInputs,
                              boolean needAtLeastReferenceFee, LinkedList<TransactionOutput> candidates) throws InsufficientMoneyException {
            checkState(lock.isHeldByCurrentThread());
            // There are 3 possibilities for what adding change might do:
            // 1) No effect
            // 2) Causes increase in fee (change < 0.01 COINS)
            // 3) Causes the transaction to have a dust output or change < fee increase (ie change will be thrown away)
            // If we get either of the last 2, we keep note of what the inputs looked like at the time and try to
            // add inputs as we go up the list (keeping track of minimum inputs for each category).  At the end, we pick
            // the best input set as the one which generates the lowest total fee.
            BigInteger additionalValueForNextCategory = null;
            CoinSelection selection3 = null;
            CoinSelection selection2 = null;
            TransactionOutput selection2Change = null;
            CoinSelection selection1 = null;
            TransactionOutput selection1Change = null;
            // We keep track of the last size of the transaction we calculated but only if the act of adding inputs and
            // change resulted in the size crossing a 1000 byte boundary. Otherwise it stays at zero.
            int lastCalculatedSize = 0;
            BigInteger valueNeeded, valueMissing = null;
            while (true) {
                resetTxInputs(req, originalInputs);

                BigInteger fees = req.fee == null ? BigInteger.ZERO : req.fee;
                if (lastCalculatedSize > 0) {
                    // If the size is exactly 1000 bytes then we'll over-pay, but this should be rare.
                    fees = fees.add(BigInteger.valueOf((lastCalculatedSize / 1000) + 1).multiply(req.feePerKb));
                } else {
                    fees = fees.add(req.feePerKb);  // First time around the loop.
                }
                if (needAtLeastReferenceFee && fees.compareTo(Transaction.REFERENCE_DEFAULT_MIN_TX_FEE) < 0)
                    fees = Transaction.REFERENCE_DEFAULT_MIN_TX_FEE;

                valueNeeded = value.add(fees);
                if (additionalValueForNextCategory != null)
                    valueNeeded = valueNeeded.add(additionalValueForNextCategory);
                BigInteger additionalValueSelected = additionalValueForNextCategory;

                // Of the coins we could spend, pick some that we actually will spend.
                CoinSelector selector = req.coinSelector == null ? coinSelector : req.coinSelector;
                CoinSelection selection = selector.select(valueNeeded, candidates);
                // Can we afford this?
                if (selection.valueGathered.compareTo(valueNeeded) < 0) {
                    valueMissing = valueNeeded.subtract(selection.valueGathered);
                    break;
                }
                checkState(selection.gathered.size() > 0 || originalInputs.size() > 0);

                // We keep track of an upper bound on transaction size to calculate fees that need to be added.
                // Note that the difference between the upper bound and lower bound is usually small enough that it
                // will be very rare that we pay a fee we do not need to.
                //
                // We can't be sure a selection is valid until we check fee per kb at the end, so we just store
                // them here temporarily.
                boolean eitherCategory2Or3 = false;
                boolean isCategory3 = false;

                BigInteger change = selection.valueGathered.subtract(valueNeeded);
                if (additionalValueSelected != null)
                    change = change.add(additionalValueSelected);

                // If change is < 0.01 BTC, we will need to have at least minfee to be accepted by the network
                if (req.ensureMinRequiredFee && !change.equals(BigInteger.ZERO) &&
                        change.compareTo(Utils.CENT) < 0 && fees.compareTo(Transaction.REFERENCE_DEFAULT_MIN_TX_FEE) < 0) {
                    // This solution may fit into category 2, but it may also be category 3, we'll check that later
                    eitherCategory2Or3 = true;
                    additionalValueForNextCategory = Utils.CENT;
                    // If the change is smaller than the fee we want to add, this will be negative
                    change = change.subtract(Transaction.REFERENCE_DEFAULT_MIN_TX_FEE.subtract(fees));
                }

                int size = 0;
                TransactionOutput changeOutput = null;
                if (change.compareTo(BigInteger.ZERO) > 0) {
                    // The value of the inputs is greater than what we want to send. Just like in real life then,
                    // we need to take back some coins ... this is called "change". Add another output that sends the change
                    // back to us. The address comes either from the request or getChangeAddress() as a default.
                    Address changeAddress = req.changeAddress;
                    if (changeAddress == null)
                        changeAddress = getChangeAddress();
                    changeOutput = new TransactionOutput(params, req.tx, change, changeAddress);
                    // If the change output would result in this transaction being rejected as dust, just drop the change and make it a fee
                    if (req.ensureMinRequiredFee && Transaction.MIN_NONDUST_OUTPUT.compareTo(change) >= 0) {
                        // This solution definitely fits in category 3
                        isCategory3 = true;
                        additionalValueForNextCategory = Transaction.REFERENCE_DEFAULT_MIN_TX_FEE.add(
                                                         Transaction.MIN_NONDUST_OUTPUT.add(BigInteger.ONE));
                    } else {
                        size += changeOutput.bitcoinSerialize().length + VarInt.sizeOf(req.tx.getOutputs().size()) - VarInt.sizeOf(req.tx.getOutputs().size() - 1);
                        // This solution is either category 1 or 2
                        if (!eitherCategory2Or3) // must be category 1
                            additionalValueForNextCategory = null;
                    }
                } else {
                    if (eitherCategory2Or3) {
                        // This solution definitely fits in category 3 (we threw away change because it was smaller than MIN_TX_FEE)
                        isCategory3 = true;
                        additionalValueForNextCategory = Transaction.REFERENCE_DEFAULT_MIN_TX_FEE.add(BigInteger.ONE);
                    }
                }

                // Now add unsigned inputs for the selected coins.
                for (TransactionOutput output : selection.gathered) {
                    TransactionInput input = req.tx.addInput(output);
                    // If the scriptBytes don't default to none, our size calculations will be thrown off.
                    checkState(input.getScriptBytes().length == 0);
                }

                // Estimate transaction size and loop again if we need more fee per kb. The serialized tx doesn't
                // include things we haven't added yet like input signatures/scripts or the change output.
                size += req.tx.bitcoinSerialize().length;
                size += estimateBytesForSigning(selection);
                if (size/1000 > lastCalculatedSize/1000 && req.feePerKb.compareTo(BigInteger.ZERO) > 0) {
                    lastCalculatedSize = size;
                    // We need more fees anyway, just try again with the same additional value
                    additionalValueForNextCategory = additionalValueSelected;
                    continue;
                }

                if (isCategory3) {
                    if (selection3 == null)
                        selection3 = selection;
                } else if (eitherCategory2Or3) {
                    // If we are in selection2, we will require at least CENT additional. If we do that, there is no way
                    // we can end up back here because CENT additional will always get us to 1
                    checkState(selection2 == null);
                    checkState(additionalValueForNextCategory.equals(Utils.CENT));
                    selection2 = selection;
                    selection2Change = checkNotNull(changeOutput); // If we get no change in category 2, we are actually in category 3
                } else {
                    // Once we get a category 1 (change kept), we should break out of the loop because we can't do better
                    checkState(selection1 == null);
                    checkState(additionalValueForNextCategory == null);
                    selection1 = selection;
                    selection1Change = changeOutput;
                }

                if (additionalValueForNextCategory != null) {
                    if (additionalValueSelected != null)
                        checkState(additionalValueForNextCategory.compareTo(additionalValueSelected) > 0);
                    continue;
                }
                break;
            }

            resetTxInputs(req, originalInputs);

            if (selection3 == null && selection2 == null && selection1 == null) {
                checkNotNull(valueMissing);
                log.warn("Insufficient value in wallet for send: needed {} more", bitcoinValueToFriendlyString(valueMissing));
                throw new InsufficientMoneyException(valueMissing);
            }

            BigInteger lowestFee = null;
            bestCoinSelection = null;
            bestChangeOutput = null;
            if (selection1 != null) {
                if (selection1Change != null)
                    lowestFee = selection1.valueGathered.subtract(selection1Change.getValue());
                else
                    lowestFee = selection1.valueGathered;
                bestCoinSelection = selection1;
                bestChangeOutput = selection1Change;
            }

            if (selection2 != null) {
                BigInteger fee = selection2.valueGathered.subtract(checkNotNull(selection2Change).getValue());
                if (lowestFee == null || fee.compareTo(lowestFee) < 0) {
                    lowestFee = fee;
                    bestCoinSelection = selection2;
                    bestChangeOutput = selection2Change;
                }
            }

            if (selection3 != null) {
                if (lowestFee == null || selection3.valueGathered.compareTo(lowestFee) < 0) {
                    bestCoinSelection = selection3;
                    bestChangeOutput = null;
                }
            }
        }

        private void resetTxInputs(SendRequest req, List<TransactionInput> originalInputs) {
            req.tx.clearInputs();
            for (TransactionInput input : originalInputs)
                req.tx.addInput(input);
        }
    }

    private int estimateBytesForSigning(CoinSelection selection) {
        int size = 0;
        for (TransactionOutput output : selection.gathered) {
            try {
                if (output.getScriptPubKey().isSentToAddress()) {
                    // Send-to-address spends usually take maximum pubkey.length (as it may be compressed or not) + 75 bytes
                    final ECKey key = findKeyFromPubHash(output.getScriptPubKey().getPubKeyHash());
                    size += checkNotNull(key, "Coin selection includes unspendable outputs").getPubKey().length + 75;
                } else if (output.getScriptPubKey().isSentToRawPubKey())
                    size += 74; // Send-to-pubkey spends usually take maximum 74 bytes to spend
                else
                    throw new IllegalStateException("Unknown output type returned in coin selection");
            } catch (ScriptException e) {
                // If this happens it means an output script in a wallet tx could not be understood. That should never
                // happen, if it does it means the wallet has got into an inconsistent state.
                throw new IllegalStateException(e);
            }
        }
        return size;
    }

    /////////////////////////////////////////////////////////////////////////////////////////////////////////////////
    //
    // Managing wallet-triggered transaction broadcast and key rotation.

    /**
     * <p>Specifies that the given {@link TransactionBroadcaster}, typically a {@link PeerGroup}, should be used for
     * sending transactions to the Bitcoin network by default. Some sendCoins methods let you specify a broadcaster
     * explicitly, in that case, they don't use this broadcaster. If null is specified then the wallet won't attempt
     * to broadcast transactions itself.</p>
     *
     * <p>You don't normally need to call this. A {@link PeerGroup} will automatically set itself as the wallets
     * broadcaster when you use {@link PeerGroup#addWallet(Wallet)}. A wallet can use the broadcaster when you ask
     * it to send money, but in future also at other times to implement various features that may require asynchronous
     * re-organisation of the wallet contents on the block chain. For instance, in future the wallet may choose to
     * optimise itself to reduce fees or improve privacy.</p>
     */
    public void setTransactionBroadcaster(@Nullable com.google.bitcoin.core.TransactionBroadcaster broadcaster) {
        Transaction[] toBroadcast = {};
        lock.lock();
        try {
            if (vTransactionBroadcaster == broadcaster)
                return;
            vTransactionBroadcaster = broadcaster;
            if (broadcaster == null)
                return;
            toBroadcast = pending.values().toArray(toBroadcast);
        } finally {
            lock.unlock();
        }
        // Now use it to upload any pending transactions we have that are marked as not being seen by any peers yet.
        // Don't hold the wallet lock whilst doing this, so if the broadcaster accesses the wallet at some point there
        // is no inversion.
        for (Transaction tx : toBroadcast) {
            checkState(tx.getConfidence().getConfidenceType() == ConfidenceType.PENDING);
            // Re-broadcast even if it's marked as already seen for two reasons
            // 1) Old wallets may have transactions marked as broadcast by 1 peer when in reality the network
            //    never saw it, due to bugs.
            // 2) It can't really hurt.
            log.info("New broadcaster so uploading waiting tx {}", tx.getHash());
            broadcaster.broadcastTransaction(tx);
        }
    }

    /**
     * When a key rotation time is set, and money controlled by keys created before the given timestamp T will be
     * automatically respent to any key that was created after T. This can be used to recover from a situation where
     * a set of keys is believed to be compromised. Once the time is set transactions will be created and broadcast
     * immediately. New coins that come in after calling this method will be automatically respent immediately. The
     * rotation time is persisted to the wallet. You can stop key rotation by calling this method again with zero
     * as the argument.
     */
    public void setKeyRotationTime(Date time) {
        setKeyRotationTime(time.getTime() / 1000);
    }

    /**
     * Returns a UNIX time since the epoch in seconds, or zero if unconfigured.
     */
    public Date getKeyRotationTime() {
        return new Date(vKeyRotationTimestamp * 1000);
    }

    /**
     * <p>When a key rotation time is set, and money controlled by keys created before the given timestamp T will be
     * automatically respent to any key that was created after T. This can be used to recover from a situation where
     * a set of keys is believed to be compromised. Once the time is set transactions will be created and broadcast
     * immediately. New coins that come in after calling this method will be automatically respent immediately. The
     * rotation time is persisted to the wallet. You can stop key rotation by calling this method again with zero
     * as the argument, or by using {@link #setKeyRotationEnabled(boolean)}.</p>
     *
     * <p>Note that this method won't do anything unless you call {@link #setKeyRotationEnabled(boolean)} first.</p>
     */
    public void setKeyRotationTime(long unixTimeSeconds) {
        vKeyRotationTimestamp = unixTimeSeconds;
        if (unixTimeSeconds > 0) {
            log.info("Key rotation time set: {}", unixTimeSeconds);
            maybeRotateKeys();
        }
        saveNow();
    }

    /** Toggles key rotation on and off. Note that this state is not serialized. Activating it can trigger tx sends. */
    public void setKeyRotationEnabled(boolean enabled) {
        vKeyRotationEnabled = enabled;
        if (enabled)
            maybeRotateKeys();
    }

    /** Returns whether the keys creation time is before the key rotation time, if one was set. */
    public boolean isKeyRotating(ECKey key) {
        long time = vKeyRotationTimestamp;
        return time != 0 && key.getCreationTimeSeconds() < time;
    }

    // Checks to see if any coins are controlled by rotating keys and if so, spends them.
    private void maybeRotateKeys() {
        checkState(!lock.isHeldByCurrentThread());
        // TODO: Handle chain replays and encrypted wallets here.
        if (!vKeyRotationEnabled) return;
        // Snapshot volatiles so this method has an atomic view.
        long keyRotationTimestamp = vKeyRotationTimestamp;
        if (keyRotationTimestamp == 0) return;  // Nothing to do.
        TransactionBroadcaster broadcaster = vTransactionBroadcaster;

        // Because transactions are size limited, we might not be able to re-key the entire wallet in one go. So
        // loop around here until we no longer produce transactions with the max number of inputs. That means we're
        // fully done, at least for now (we may still get more transactions later and this method will be reinvoked).
        Transaction tx;
        do {
            tx = rekeyOneBatch(keyRotationTimestamp, broadcaster);
        } while (tx != null && tx.getInputs().size() == KeyTimeCoinSelector.MAX_SIMULTANEOUS_INPUTS);
    }

    @Nullable
    private Transaction rekeyOneBatch(long keyRotationTimestamp, final TransactionBroadcaster broadcaster) {
        final Transaction rekeyTx;

        lock.lock();
        try {
            // Firstly, see if we have any keys that are beyond the rotation time, and any before.
            ECKey safeKey = null;
            boolean haveRotatingKeys = false;
            for (ECKey key : keychain) {
                final long t = key.getCreationTimeSeconds();
                if (t < keyRotationTimestamp) {
                    haveRotatingKeys = true;
                } else {
                    safeKey = key;
                }
            }
            if (!haveRotatingKeys)
                return null;
            if (safeKey == null) {
                log.warn("Key rotation requested but no keys newer than the timestamp are available.");
                return null;
            }
            // Build the transaction using some custom logic for our special needs. Last parameter to
            // KeyTimeCoinSelector is whether to ignore pending transactions or not.
            //
            // We ignore pending outputs because trying to rotate these is basically racing an attacker, and
            // we're quite likely to lose and create stuck double spends. Also, some users who have 0.9 wallets
            // have already got stuck double spends in their wallet due to the Bloom-filtering block reordering
            // bug that was fixed in 0.10, thus, making a re-key transaction depend on those would cause it to
            // never confirm at all.
            CoinSelector selector = new KeyTimeCoinSelector(this, keyRotationTimestamp, true);
            CoinSelection toMove = selector.select(BigInteger.ZERO, calculateAllSpendCandidates(true));
            if (toMove.valueGathered.equals(BigInteger.ZERO)) return null;  // Nothing to do.
            rekeyTx = new Transaction(params);
            for (TransactionOutput output : toMove.gathered) {
                rekeyTx.addInput(output);
            }
            rekeyTx.addOutput(toMove.valueGathered, safeKey);
            if (!adjustOutputDownwardsForFee(rekeyTx, toMove, BigInteger.ZERO, Transaction.REFERENCE_DEFAULT_MIN_TX_FEE)) {
                log.error("Failed to adjust rekey tx for fees.");
                return null;
            }
            rekeyTx.getConfidence().setSource(TransactionConfidence.Source.SELF);
            rekeyTx.setPurpose(Transaction.Purpose.KEY_ROTATION);
            rekeyTx.signInputs(Transaction.SigHash.ALL, this);
            // KeyTimeCoinSelector should never select enough inputs to push us oversize.
            checkState(rekeyTx.bitcoinSerialize().length < Transaction.MAX_STANDARD_TX_SIZE);
            commitTx(rekeyTx);
        } catch (VerificationException e) {
            throw new RuntimeException(e);  // Cannot happen.
        } finally {
            lock.unlock();
        }
        if (broadcaster == null)
            return rekeyTx;

        log.info("Attempting to send key rotation tx: {}", rekeyTx);
        // We must broadcast the tx in a separate thread to avoid inverting any locks. Otherwise we may be running
        // with the blockchain lock held (whilst receiving a block) and thus re-entering the peerGroup would invert
        // blockchain <-> peergroup.
        new Thread() {
            @Override
            public void run() {
                // Handle the future results just for logging.
                try {
                    Futures.addCallback(broadcaster.broadcastTransaction(rekeyTx), new FutureCallback<Transaction>() {
                        @Override
                        public void onSuccess(Transaction transaction) {
                            log.info("Successfully broadcast key rotation tx: {}", transaction);
                        }

                        @Override
                        public void onFailure(Throwable throwable) {
                            log.error("Failed to broadcast key rotation tx", throwable);
                        }
                    });
                } catch (Exception e) {
                    log.error("Failed to broadcast rekey tx, will try again later", e);
                }
            }
        }.start();
        return rekeyTx;
    }
}<|MERGE_RESOLUTION|>--- conflicted
+++ resolved
@@ -1,9 +1,6 @@
 /**
  * Copyright 2013 Google Inc.
-<<<<<<< HEAD
-=======
  * Copyright 2014 Andreas Schildbach
->>>>>>> bitcoinj-upstream/release-0.11
  *
  * Licensed under the Apache License, Version 2.0 (the "License");
  * you may not use this file except in compliance with the License.
@@ -562,59 +559,8 @@
     }
     
     public boolean isConsistent() {
-<<<<<<< HEAD
-        // Seems too agressive on replay, switch off.
+        // Seems too aggressive on replay, switch off.
         return true;
-=======
-        lock.lock();
-        try {
-            boolean success = true;
-            Set<Transaction> transactions = getTransactions(true);
-
-            Set<Sha256Hash> hashes = new HashSet<Sha256Hash>();
-            for (Transaction tx : transactions) {
-                hashes.add(tx.getHash());
-            }
-
-            int size1 = transactions.size();
-
-            if (size1 != hashes.size()) {
-                log.error("Two transactions with same hash");
-                success = false;
-            }
-
-            int size2 = unspent.size() + spent.size() + pending.size() + dead.size();
-            if (size1 != size2) {
-                log.error("Inconsistent wallet sizes: {} {}", size1, size2);
-                success = false;
-            }
-
-            for (Transaction tx : unspent.values()) {
-                if (!tx.isConsistent(this, false)) {
-                    success = false;
-                    log.error("Inconsistent unspent tx {}", tx.getHashAsString());
-                }
-            }
-
-            for (Transaction tx : spent.values()) {
-                if (!tx.isConsistent(this, true)) {
-                    success = false;
-                    log.error("Inconsistent spent tx {}", tx.getHashAsString());
-                }
-            }
-
-            if (!success) {
-                try {
-                    log.error(toString());
-                } catch (RuntimeException x) {
-                    log.error("Printing inconsistent wallet failed", x);
-                }
-            }
-            return success;
-        } finally {
-            lock.unlock();
-        }
->>>>>>> 2733004e
     }
 
     /**
