/**
 * Copyright 2011 Google Inc.
 *
 * Licensed under the Apache License, Version 2.0 (the "License");
 * you may not use this file except in compliance with the License.
 * You may obtain a copy of the License at
 *
 *    http://www.apache.org/licenses/LICENSE-2.0
 *
 * Unless required by applicable law or agreed to in writing, software
 * distributed under the License is distributed on an "AS IS" BASIS,
 * WITHOUT WARRANTIES OR CONDITIONS OF ANY KIND, either express or implied.
 * See the License for the specific language governing permissions and
 * limitations under the License.
 */

package com.google.bitcoin.core;

import com.google.bitcoin.IsMultiBitClass;
import com.google.bitcoin.core.TransactionConfidence.ConfidenceType;
import com.google.bitcoin.crypto.TransactionSignature;
import com.google.bitcoin.script.Script;
import com.google.bitcoin.script.ScriptBuilder;
import com.google.bitcoin.script.ScriptOpCodes;
<<<<<<< HEAD
import com.google.common.base.Preconditions;
=======
>>>>>>> 95abd140
import com.google.common.collect.ImmutableMap;
import org.slf4j.Logger;
import org.slf4j.LoggerFactory;
import org.spongycastle.crypto.params.KeyParameter;

import javax.annotation.Nullable;
import java.io.*;
import java.math.BigInteger;
import java.text.ParseException;
import java.text.SimpleDateFormat;
import java.util.*;

import static com.google.bitcoin.core.Utils.*;
import static com.google.common.base.Preconditions.*;

/**
 * <p>A transaction represents the movement of coins from some addresses to some other addresses. It can also represent
 * the minting of new coins. A Transaction object corresponds to the equivalent in the Bitcoin C++ implementation.</p>
 *
 * <p>Transactions are the fundamental atoms of Bitcoin and have many powerful features. Read
 * <a href="http://code.google.com/p/bitcoinj/wiki/WorkingWithTransactions">"Working with transactions"</a> in the
 * documentation to learn more about how to use this class.</p>
 *
 * <p>All Bitcoin transactions are at risk of being reversed, though the risk is much less than with traditional payment
 * systems. Transactions have <i>confidence levels</i>, which help you decide whether to trust a transaction or not.
 * Whether to trust a transaction is something that needs to be decided on a case by case basis - a rule that makes 
 * sense for selling MP3s might not make sense for selling cars, or accepting payments from a family member. If you
 * are building a wallet, how to present confidence to your users is something to consider carefully.</p>
 */
public class Transaction extends ChildMessage implements Serializable, IsMultiBitClass {
    private static final Logger log = LoggerFactory.getLogger(Transaction.class);
    private static final long serialVersionUID = -8567546957352643140L;

    /** Threshold for lockTime: below this value it is interpreted as block number, otherwise as timestamp. **/
    public static final int LOCKTIME_THRESHOLD = 500000000; // Tue Nov  5 00:53:20 1985 UTC

    /** How many bytes a transaction can be before it won't be relayed anymore. Currently 100kb. */
    public static final int MAX_STANDARD_TX_SIZE = 100 * 1024;

    /**
     * If fee is lower than this value (in satoshis), a default reference client will treat it as if there were no fee.
     * Currently this is 10000 satoshis.
     */
    public static final BigInteger REFERENCE_DEFAULT_MIN_TX_FEE = BigInteger.valueOf(10000);

    /**
     * Any standard (ie pay-to-address) output smaller than this value (in satoshis) will most likely be rejected by the network.
     * This is calculated by assuming a standard output will be 34 bytes, and then using the formula used in
     * {@link TransactionOutput#getMinNonDustValue(BigInteger)}. Currently it's 5460 satoshis.
     */
    public static final BigInteger MIN_NONDUST_OUTPUT = BigInteger.valueOf(5460);

    // These are serialized in both bitcoin and java serialization.
    private long version;
    private ArrayList<TransactionInput> inputs;
    private ArrayList<TransactionOutput> outputs;

    private long lockTime;

    // This is either the time the transaction was broadcast as measured from the local clock, or the time from the
    // block in which it was included. Note that this can be changed by re-orgs so the wallet may update this field.
    // Old serialized transactions don't have this field, thus null is valid. It is used for returning an ordered
    // list of transactions from a wallet, which is helpful for presenting to users.
    private Date updatedAt;

    // This is an in memory helper only.
    private transient Sha256Hash hash;

    // Data about how confirmed this tx is. Serialized, may be null. 
    private TransactionConfidence confidence;

    // Records a map of which blocks the transaction has appeared in (keys) to an index within that block (values).
    // The "index" is not a real index, instead the values are only meaningful relative to each other. For example,
    // consider two transactions that appear in the same block, t1 and t2, where t2 spends an output of t1. Both
    // will have the same block hash as a key in their appearsInHashes, but the counter would be 1 and 2 respectively
    // regardless of where they actually appeared in the block.
    //
    // If this transaction is not stored in the wallet, appearsInHashes is null.
    private Map<Sha256Hash, Integer> appearsInHashes;
<<<<<<< HEAD
    
=======

>>>>>>> 95abd140
    // Transactions can be encoded in a way that will use more bytes than is optimal
    // (due to VarInts having multiple encodings)
    // MAX_BLOCK_SIZE must be compared to the optimal encoding, not the actual encoding, so when parsing, we keep track
    // of the size of the ideal encoding in addition to the actual message size (which Message needs) so that Blocks
    // can properly keep track of optimal encoded size
    private transient int optimalEncodingMessageSize;

    /**
     * This enum describes the underlying reason the transaction was created. It's useful for rendering wallet GUIs
     * more appropriately.
     */
    public enum Purpose {
        /** Used when the purpose of a transaction is genuinely unknown. */
        UNKNOWN,
        /** Transaction created to satisfy a user payment request. */
        USER_PAYMENT,
        /** Transaction automatically created and broadcast in order to reallocate money from old to new keys. */
        KEY_ROTATION,

        // In future: de/refragmentation, privacy boosting/mixing, child-pays-for-parent fees, etc.
    }

    private Purpose purpose = Purpose.UNKNOWN;

    public Transaction(NetworkParameters params) {
        super(params);
        version = 1;
        inputs = new ArrayList<TransactionInput>();
        outputs = new ArrayList<TransactionOutput>();
        // We don't initialize appearsIn deliberately as it's only useful for transactions stored in the wallet.
        length = 8; // 8 for std fields
    }

    public Transaction(NetworkParameters params, int version, Sha256Hash hash) {
        super(params);
        this.version = version & ((1L<<32) - 1); // this field is unsigned - remove any sign extension
        inputs = new ArrayList<TransactionInput>();
        outputs = new ArrayList<TransactionOutput>();
        this.hash = hash;
        // We don't initialize appearsIn deliberately as it's only useful for transactions stored in the wallet.
        length = 8; //8 for std fields
    }

    /**
     * Creates a transaction from the given serialized bytes, eg, from a block or a tx network message.
     */
    public Transaction(NetworkParameters params, byte[] payloadBytes) throws ProtocolException {
        super(params, payloadBytes, 0);
    }

    /**
     * Creates a transaction by reading payload starting from offset bytes in. Length of a transaction is fixed.
     */
    public Transaction(NetworkParameters params, byte[] payload, int offset) throws ProtocolException {
        super(params, payload, offset);
        // inputs/outputs will be created in parse()
    }

    /**
     * Creates a transaction by reading payload starting from offset bytes in. Length of a transaction is fixed.
     * @param params NetworkParameters object.
     * @param msg Bitcoin protocol formatted byte array containing message content.
     * @param offset The location of the first msg byte within the array.
     * @param parseLazy Whether to perform a full parse immediately or delay until a read is requested.
     * @param parseRetain Whether to retain the backing byte array for quick reserialization.  
     * If true and the backing byte array is invalidated due to modification of a field then 
     * the cached bytes may be repopulated and retained if the message is serialized again in the future.
     * @param length The length of message if known.  Usually this is provided when deserializing of the wire
     * as the length will be provided as part of the header.  If unknown then set to Message.UNKNOWN_LENGTH
     * @throws ProtocolException
     */
    public Transaction(NetworkParameters params, byte[] msg, int offset, @Nullable Message parent, boolean parseLazy, boolean parseRetain, int length)
            throws ProtocolException {
        super(params, msg, offset, parent, parseLazy, parseRetain, length);
    }

    /**
     * Creates a transaction by reading payload starting from offset bytes in. Length of a transaction is fixed.
     */
    public Transaction(NetworkParameters params, byte[] msg, @Nullable Message parent, boolean parseLazy, boolean parseRetain, int length)
            throws ProtocolException {
        super(params, msg, 0, parent, parseLazy, parseRetain, length);
    }

    /**
     * Returns the transaction hash as you see them in the block explorer.
     */
    public Sha256Hash getHash() {
        if (hash == null) {
            byte[] bits = bitcoinSerialize();
            hash = new Sha256Hash(reverseBytes(doubleDigest(bits)));
        }
        return hash;
    }

    /**
     * Used by BitcoinSerializer.  The serializer has to calculate a hash for checksumming so to
     * avoid wasting the considerable effort a set method is provided so the serializer can set it.
     *
     * No verification is performed on this hash.
     */
    void setHash(Sha256Hash hash) {
        this.hash = hash;
    }

    public String getHashAsString() {
        return getHash().toString();
    }

    /**
     * Calculates the sum of the outputs that are sending coins to a key in the wallet. The flag controls whether to
     * include spent outputs or not.
     */
    BigInteger getValueSentToMe(Wallet wallet, boolean includeSpent) {
        maybeParse();
        // This is tested in WalletTest.
        BigInteger v = BigInteger.ZERO;
        for (TransactionOutput o : outputs) {
            if (!o.isMineOrWatched(wallet)) continue;
            if (!includeSpent && !o.isAvailableForSpending()) continue;
            v = v.add(o.getValue());
        }
        return v;
    }

    /*
     * If isSpent - check that all my outputs spent, otherwise check that there at least
     * one unspent.
     */
    boolean isConsistent(Wallet wallet, boolean isSpent) {
        boolean isActuallySpent = true;
        for (TransactionOutput o : outputs) {
            if (o.isAvailableForSpending()) {
                if (o.isMineOrWatched(wallet)) isActuallySpent = false;
                if (o.getSpentBy() != null) {
                    log.error("isAvailableForSpending != spentBy");
                    return false;
                }
            } else {
                if (o.getSpentBy() == null) {
                    log.error("isAvailableForSpending != spentBy");
                    return false;
                }
            }
        }
        return isActuallySpent == isSpent;
    }

    /**
     * Calculates the sum of the outputs that are sending coins to a key in the wallet.
     */
    public BigInteger getValueSentToMe(Wallet wallet) {
        return getValueSentToMe(wallet, true);
    }

    /**
     * Returns a map of block [hashes] which contain the transaction mapped to relativity counters, or null if this
     * transaction doesn't have that data because it's not stored in the wallet or because it has never appeared in a
     * block.
     */
    @Nullable
    public Map<Sha256Hash, Integer> getAppearsInHashes() {
        return appearsInHashes != null ? ImmutableMap.copyOf(appearsInHashes) : null;
    }

    /**
     * Convenience wrapper around getConfidence().getConfidenceType()
     * @return true if this transaction hasn't been seen in any block yet.
     */
    public boolean isPending() {
        return getConfidence().getConfidenceType() == TransactionConfidence.ConfidenceType.PENDING;
    }

    /**
     * <p>Puts the given block in the internal set of blocks in which this transaction appears. This is
     * used by the wallet to ensure transactions that appear on side chains are recorded properly even though the
     * block stores do not save the transaction data at all.</p>
     *
     * <p>If there is a re-org this will be called once for each block that was previously seen, to update which block
     * is the best chain. The best chain block is guaranteed to be called last. So this must be idempotent.</p>
     *
     * <p>Sets updatedAt to be the earliest valid block time where this tx was seen.</p>
     * 
     * @param block     The {@link StoredBlock} in which the transaction has appeared.
     * @param bestChain whether to set the updatedAt timestamp from the block header (only if not already set)
     * @param relativityOffset A number that disambiguates the order of transactions within a block.
     */
    public void setBlockAppearance(StoredBlock block, boolean bestChain, int relativityOffset) {
        long blockTime = block.getHeader().getTimeSeconds() * 1000;
        if (bestChain && (updatedAt == null || updatedAt.getTime() == 0 || updatedAt.getTime() > blockTime)) {
            updatedAt = new Date(blockTime);
        }

        addBlockAppearance(block.getHeader().getHash(), relativityOffset);

        if (bestChain) {
            TransactionConfidence transactionConfidence = getConfidence();
            // Reset the work done.
            try {
                transactionConfidence.setWorkDone(block.getHeader().getWork());
            } catch (VerificationException e) {
                throw new RuntimeException(e);  // Cannot happen.
            }
            // This sets type to BUILDING and depth to one.
            transactionConfidence.setAppearedAtChainHeight(block.getHeight());
        }
    }

    public void addBlockAppearance(final Sha256Hash blockHash, int relativityOffset) {
        if (appearsInHashes == null) {
            // TODO: This could be a lot more memory efficient as we'll typically only store one element.
            appearsInHashes = new TreeMap<Sha256Hash, Integer>();
        }
        appearsInHashes.put(blockHash, relativityOffset);
    }

    /**
     * Calculates the sum of the inputs that are spending coins with keys in the wallet. This requires the
     * transactions sending coins to those keys to be in the wallet. This method will not attempt to download the
     * blocks containing the input transactions if the key is in the wallet but the transactions are not.
     *
     * @return sum in nanocoins.
     */
    public BigInteger getValueSentFromMe(Wallet wallet) throws ScriptException {
        maybeParse();
        // This is tested in WalletTest.
        BigInteger v = BigInteger.ZERO;
        for (TransactionInput input : inputs) {
            // This input is taking value from a transaction in our wallet. To discover the value,
            // we must find the connected transaction.
            TransactionOutput connected = input.getConnectedOutput(wallet.unspent);
            if (connected == null)
                connected = input.getConnectedOutput(wallet.spent);
            if (connected == null)
                connected = input.getConnectedOutput(wallet.pending);
            if (connected == null)
                continue;
            // The connected output may be the change to the sender of a previous input sent to this wallet. In this
            // case we ignore it.
            if (!connected.isMineOrWatched(wallet))
                continue;
            v = v.add(connected.getValue());
        }
        return v;
    }

    /**
     * Returns the difference of {@link Transaction#getValueSentFromMe(Wallet)} and {@link Transaction#getValueSentToMe(Wallet)}.
     */
    public BigInteger getValue(Wallet wallet) throws ScriptException {
        return getValueSentToMe(wallet).subtract(getValueSentFromMe(wallet));
    }

    boolean disconnectInputs() {
        boolean disconnected = false;
        maybeParse();
        for (TransactionInput input : inputs) {
            disconnected |= input.disconnect();
        }
        return disconnected;
    }

    /**
     * Returns true if every output is marked as spent.
     */
    public boolean isEveryOutputSpent() {
        maybeParse();
        for (TransactionOutput output : outputs) {
            if (output.isAvailableForSpending())
                return false;
        }
        return true;
    }

    /**
     * Returns true if any of the outputs is marked as spent.
     */
    public boolean isAnyOutputSpent() {
        maybeParse();
        for (TransactionOutput output : outputs) {
            if (!output.isAvailableForSpending())
                return true;
        }
        return false;
    }

    /**
     * Returns false if this transaction has at least one output that is owned by the given wallet and unspent, true
     * otherwise.
     */
    public boolean isEveryOwnedOutputSpent(Wallet wallet) {
        maybeParse();
        for (TransactionOutput output : outputs) {
            if (output.isAvailableForSpending() && output.isMineOrWatched(wallet))
                return false;
        }
        return true;
    }

    /**
     * Returns the earliest time at which the transaction was seen (broadcast or included into the chain),
     * or the epoch if that information isn't available.
     */
    public Date getUpdateTime() {
        if (updatedAt == null) {
            // Older wallets did not store this field. Set to the epoch.
            updatedAt = new Date(0);
        }
        return updatedAt;
    }

    public void setUpdateTime(Date updatedAt) {
        this.updatedAt = updatedAt;
    }

    /**
     * These constants are a part of a scriptSig signature on the inputs. They define the details of how a
     * transaction can be redeemed, specifically, they control how the hash of the transaction is calculated.
     * <p/>
     * In the official client, this enum also has another flag, SIGHASH_ANYONECANPAY. In this implementation,
     * that's kept separate. Only SIGHASH_ALL is actually used in the official client today. The other flags
     * exist to allow for distributed contracts.
     */
    public enum SigHash {
        ALL,         // 1
        NONE,        // 2
        SINGLE,      // 3
    }
    public static final byte SIGHASH_ANYONECANPAY_VALUE = (byte) 0x80;

    protected void unCache() {
        super.unCache();
        hash = null;
    }

    protected void parseLite() throws ProtocolException {

        //skip this if the length has been provided i.e. the tx is not part of a block
        if (parseLazy && length == UNKNOWN_LENGTH) {
            //If length hasn't been provided this tx is probably contained within a block.
            //In parseRetain mode the block needs to know how long the transaction is
            //unfortunately this requires a fairly deep (though not total) parse.
            //This is due to the fact that transactions in the block's list do not include a
            //size header and inputs/outputs are also variable length due the contained
            //script so each must be instantiated so the scriptlength varint can be read
            //to calculate total length of the transaction.
            //We will still persist will this semi-light parsing because getting the lengths
            //of the various components gains us the ability to cache the backing bytearrays
            //so that only those subcomponents that have changed will need to be reserialized.

            //parse();
            //parsed = true;
            length = calcLength(bytes, offset);
            cursor = offset + length;
        }
    }

    protected static int calcLength(byte[] buf, int offset) {
        VarInt varint;
        // jump past version (uint32)
        int cursor = offset + 4;

        int i;
        long scriptLen;

        varint = new VarInt(buf, cursor);
        long txInCount = varint.value;
        cursor += varint.getOriginalSizeInBytes();

        for (i = 0; i < txInCount; i++) {
            // 36 = length of previous_outpoint
            cursor += 36;
            varint = new VarInt(buf, cursor);
            scriptLen = varint.value;
            // 4 = length of sequence field (unint32)
            cursor += scriptLen + 4 + varint.getOriginalSizeInBytes();
        }

        varint = new VarInt(buf, cursor);
        long txOutCount = varint.value;
        cursor += varint.getOriginalSizeInBytes();

        for (i = 0; i < txOutCount; i++) {
            // 8 = length of tx value field (uint64)
            cursor += 8;
            varint = new VarInt(buf, cursor);
            scriptLen = varint.value;
            cursor += scriptLen + varint.getOriginalSizeInBytes();
        }
        // 4 = length of lock_time field (uint32)
        return cursor - offset + 4;
    }

    void parse() throws ProtocolException {

        if (parsed)
            return;

        cursor = offset;

        version = readUint32();
        optimalEncodingMessageSize = 4;

        // First come the inputs.
        long numInputs = readVarInt();
        optimalEncodingMessageSize += VarInt.sizeOf(numInputs);
        inputs = new ArrayList<TransactionInput>((int) numInputs);
        for (long i = 0; i < numInputs; i++) {
            TransactionInput input = new TransactionInput(params, this, bytes, cursor, parseLazy, parseRetain);
            inputs.add(input);
            long scriptLen = readVarInt(TransactionOutPoint.MESSAGE_LENGTH);
            optimalEncodingMessageSize += TransactionOutPoint.MESSAGE_LENGTH + VarInt.sizeOf(scriptLen) + scriptLen + 4;
            cursor += scriptLen + 4;
        }
        // Now the outputs
        long numOutputs = readVarInt();
        optimalEncodingMessageSize += VarInt.sizeOf(numOutputs);
        outputs = new ArrayList<TransactionOutput>((int) numOutputs);
        for (long i = 0; i < numOutputs; i++) {
            TransactionOutput output = new TransactionOutput(params, this, bytes, cursor, parseLazy, parseRetain);
            outputs.add(output);
            long scriptLen = readVarInt(8);
            optimalEncodingMessageSize += 8 + VarInt.sizeOf(scriptLen) + scriptLen;
            cursor += scriptLen;
        }
        lockTime = readUint32();
        optimalEncodingMessageSize += 4;
        length = cursor - offset;
    }

    public int getOptimalEncodingMessageSize() {
        if (optimalEncodingMessageSize != 0)
            return optimalEncodingMessageSize;
        maybeParse();
        if (optimalEncodingMessageSize != 0)
            return optimalEncodingMessageSize;
        optimalEncodingMessageSize = getMessageSize();
        return optimalEncodingMessageSize;
    }

    /**
     * A coinbase transaction is one that creates a new coin. They are the first transaction in each block and their
     * value is determined by a formula that all implementations of Bitcoin share. In 2011 the value of a coinbase
     * transaction is 50 coins, but in future it will be less. A coinbase transaction is defined not only by its
     * position in a block but by the data in the inputs.
     */
    public boolean isCoinBase() {
        maybeParse();
        return inputs.size() == 1 && inputs.get(0).isCoinBase();
    }

    /**
     * A transaction is mature if it is either a building coinbase tx that is as deep or deeper than the required coinbase depth, or a non-coinbase tx.
     */
    public boolean isMature() {
        if (!isCoinBase())
            return true;

        if (getConfidence().getConfidenceType() != ConfidenceType.BUILDING)
            return false;

        return getConfidence().getDepthInBlocks() >= params.getSpendableCoinbaseDepth();
    }

    public String toString() {
        return toString(null);
    }

    /**
     * A human readable version of the transaction useful for debugging. The format is not guaranteed to be stable.
     * @param chain If provided, will be used to estimate lock times (if set). Can be null.
     */
    public String toString(@Nullable AbstractBlockChain chain) {
        // Basic info about the tx.
        StringBuilder s = new StringBuilder();
        s.append(String.format("  %s: %s%n", getHashAsString(), getConfidence()));
        if (isTimeLocked()) {
            String time;
            if (lockTime < LOCKTIME_THRESHOLD) {
                time = "block " + lockTime;
                if (chain != null) {
                    time = time + " (estimated to be reached at " +
                            chain.estimateBlockTime((int)lockTime).toString() + ")";
                }
            } else {
                time = new Date(lockTime*1000).toString();
            }
            s.append(String.format("  time locked until %s%n", time));
        }
        if (inputs.size() == 0) {
            s.append(String.format("  INCOMPLETE: No inputs!%n"));
            return s.toString();
        }
        if (isCoinBase()) {
            String script;
            String script2;
            try {
                script = inputs.get(0).getScriptSig().toString();
                script2 = outputs.get(0).getScriptPubKey().toString();
            } catch (ScriptException e) {
                script = "???";
                script2 = "???";
            }
            s.append("     == COINBASE TXN (scriptSig " + script + ")  (scriptPubKey " + script2 + ")\n");
            return s.toString();
        }
        for (TransactionInput in : inputs) {
            s.append("     ");
            s.append("in   ");

            try {
                Script scriptSig = in.getScriptSig();
                s.append(scriptSig);
                s.append(" / ");
                s.append(in.getOutpoint().toString());
            } catch (Exception e) {
                s.append("[exception: ").append(e.getMessage()).append("]");
            }
            s.append(String.format("%n"));
        }
        for (TransactionOutput out : outputs) {
            s.append("     ");
            s.append("out  ");
            try {
                Script scriptPubKey = out.getScriptPubKey();
                s.append(scriptPubKey);
                s.append(" ");
                s.append(bitcoinValueToPlainString(out.getValue()));
                s.append(" BTC");
                if (!out.isAvailableForSpending()) {
                    s.append(" Spent");
                }
                if (out.getSpentBy() != null) {
                    s.append(" by ");
                    s.append(out.getSpentBy().getParentTransaction().getHashAsString());
                }
            } catch (Exception e) {
                s.append("[exception: ").append(e.getMessage()).append("]");
            }
            s.append(String.format("%n"));
        }
        return s.toString();
    }

    /**
     * Removes all the inputs from this transaction.
     * Note that this also invalidates the length attribute
     */
    public void clearInputs() {
        unCache();
        for (TransactionInput input : inputs) {
            input.setParent(null);
        }
        inputs.clear();
        // You wanted to reserialize, right?
        this.length = this.bitcoinSerialize().length;
    }

    /**
     * Adds an input to this transaction that imports value from the given output. Note that this input is NOT
     * complete and after every input is added with addInput() and every output is added with addOutput(),
     * signInputs() must be called to finalize the transaction and finish the inputs off. Otherwise it won't be
     * accepted by the network. Returns the newly created input.
     */
    public TransactionInput addInput(TransactionOutput from) {
        return addInput(new TransactionInput(params, this, from));
    }

    /**
     * Adds an input directly, with no checking that it's valid. Returns the new input.
     */
    public TransactionInput addInput(TransactionInput input) {
        unCache();
        input.setParent(this);
        inputs.add(input);
        adjustLength(inputs.size(), input.length);
        return input;
    }

    /**
     * Adds a new and fully signed input for the given parameters. Note that this method is <b>not</b> thread safe
     * and requires external synchronization. Please refer to general documentation on Bitcoin scripting and contracts
     * to understand the values of sigHash and anyoneCanPay: otherwise you can use the other form of this method
     * that sets them to typical defaults.
     *
     * @throws ScriptException if the scriptPubKey is not a pay to address or pay to pubkey script.
     */
    public TransactionInput addSignedInput(TransactionOutPoint prevOut, Script scriptPubKey, ECKey sigKey,
                                           SigHash sigHash, boolean anyoneCanPay) throws ScriptException {
        TransactionInput input = new TransactionInput(params, this, new byte[]{}, prevOut);
        addInput(input);
        Sha256Hash hash = hashForSignature(inputs.size() - 1, scriptPubKey, sigHash, anyoneCanPay);
        ECKey.ECDSASignature ecSig = sigKey.sign(hash);
        TransactionSignature txSig = new TransactionSignature(ecSig, sigHash, anyoneCanPay);
        if (scriptPubKey.isSentToRawPubKey())
            input.setScriptSig(ScriptBuilder.createInputScript(txSig));
        else if (scriptPubKey.isSentToAddress())
            input.setScriptSig(ScriptBuilder.createInputScript(txSig, sigKey));
        else
            throw new ScriptException("Don't know how to sign for this kind of scriptPubKey: " + scriptPubKey);
        return input;
    }

    /**
     * Same as {@link #addSignedInput(TransactionOutPoint, com.google.bitcoin.script.Script, ECKey, com.google.bitcoin.core.Transaction.SigHash, boolean)}
     * but defaults to {@link SigHash#ALL} and "false" for the anyoneCanPay flag. This is normally what you want.
     */
    public TransactionInput addSignedInput(TransactionOutPoint prevOut, Script scriptPubKey, ECKey sigKey) throws ScriptException {
        return addSignedInput(prevOut, scriptPubKey, sigKey, SigHash.ALL, false);
    }

    /**
     * Removes all the inputs from this transaction.
     * Note that this also invalidates the length attribute
     */
    public void clearOutputs() {
        unCache();
        for (TransactionOutput output : outputs) {
            output.setParent(null);
        }
        outputs.clear();
        // You wanted to reserialize, right?
        this.length = this.bitcoinSerialize().length;
    }

    /**
     * Adds the given output to this transaction. The output must be completely initialized. Returns the given output.
     */
    public TransactionOutput addOutput(TransactionOutput to) {
        unCache();
        to.setParent(this);
        outputs.add(to);
        adjustLength(outputs.size(), to.length);
        return to;
    }

    /**
     * Creates an output based on the given address and value, adds it to this transaction, and returns the new output.
     */
    public TransactionOutput addOutput(BigInteger value, Address address) {
        return addOutput(new TransactionOutput(params, this, value, address));
    }

    /**
     * Creates an output that pays to the given pubkey directly (no address) with the given value, adds it to this
     * transaction, and returns the new output.
     */
    public TransactionOutput addOutput(BigInteger value, ECKey pubkey) {
        return addOutput(new TransactionOutput(params, this, value, pubkey));
    }

    /**
     * Creates an output that pays to the given script. The address and key forms are specialisations of this method,
     * you won't normally need to use it unless you're doing unusual things.
     */
    public TransactionOutput addOutput(BigInteger value, Script script) {
        return addOutput(new TransactionOutput(params, this, value, script.getProgram()));
    }

    /**
     * Once a transaction has some inputs and outputs added, the signatures in the inputs can be calculated. The
     * signature is over the transaction itself, to prove the redeemer actually created that transaction,
     * so we have to do this step last.<p>
     * <p/>
     * This method is similar to SignatureHash in script.cpp
     *
     * @param hashType This should always be set to SigHash.ALL currently. Other types are unused.
     * @param wallet   A wallet is required to fetch the keys needed for signing.
     */
    public synchronized void signInputs(SigHash hashType, Wallet wallet) throws ScriptException {
        signInputs(hashType, wallet, null);
    }

    /**
     * <p>Once a transaction has some inputs and outputs added, the signatures in the inputs can be calculated. The
     * signature is over the transaction itself, to prove the redeemer actually created that transaction,
     * so we have to do this step last.</p>
     *
     * @param hashType This should always be set to SigHash.ALL currently. Other types are unused.
     * @param wallet  A wallet is required to fetch the keys needed for signing.
     * @param aesKey The AES key to use to decrypt the key before signing. Null if no decryption is required.
     */
    public synchronized void signInputs(SigHash hashType, Wallet wallet, @Nullable KeyParameter aesKey) throws ScriptException {
        checkState(inputs.size() > 0);
        checkState(outputs.size() > 0);

        // I don't currently have an easy way to test other modes work, as the official client does not use them.
        checkArgument(hashType == SigHash.ALL, "Only SIGHASH_ALL is currently supported");

        // The transaction is signed with the input scripts empty except for the input we are signing. In the case
        // where addInput has been used to set up a new transaction, they are already all empty. The input being signed
        // has to have the connected OUTPUT program in it when the hash is calculated!
        //
        // Note that each input may be claiming an output sent to a different key. So we have to look at the outputs
        // to figure out which key to sign with.

        TransactionSignature[] signatures = new TransactionSignature[inputs.size()];
        ECKey[] signingKeys = new ECKey[inputs.size()];
        for (int i = 0; i < inputs.size(); i++) {
            TransactionInput input = inputs.get(i);
            // We don't have the connected output, we assume it was signed already and move on
            if (input.getOutpoint().getConnectedOutput() == null) {
                log.warn("Missing connected output, assuming input {} is already signed.", i);
                continue;
            }
            try {
                // We assume if its already signed, its hopefully got a SIGHASH type that will not invalidate when
                // we sign missing pieces (to check this would require either assuming any signatures are signing
                // standard output types or a way to get processed signatures out of script execution)
                input.getScriptSig().correctlySpends(this, i, input.getOutpoint().getConnectedOutput().getScriptPubKey(), true);
                log.warn("Input {} already correctly spends output, assuming SIGHASH type used will be safe and skipping signing.", i);
                continue;
            } catch (ScriptException e) {
                // Expected.
            }
            if (input.getScriptBytes().length != 0)
                log.warn("Re-signing an already signed transaction! Be sure this is what you want.");
            // Find the signing key we'll need to use.
            ECKey key = input.getOutpoint().getConnectedKey(wallet);
            // This assert should never fire. If it does, it means the wallet is inconsistent.
            checkNotNull(key, "Transaction exists in wallet that we cannot redeem: %s", input.getOutpoint().getHash());
            // Keep the key around for the script creation step below.
            signingKeys[i] = key;
            // The anyoneCanPay feature isn't used at the moment.
            boolean anyoneCanPay = false;
            byte[] connectedPubKeyScript = input.getOutpoint().getConnectedPubKeyScript();
            if (key.hasPrivKey() || key.isEncrypted()) {
                signatures[i] = calculateSignature(i, key, aesKey, connectedPubKeyScript, hashType, anyoneCanPay);
            } else {
                // Create a dummy signature to ensure the transaction is of the correct size when we try to ensure
                // the right fee-per-kb is attached. If the wallet doesn't have the privkey, the user is assumed to
                // be doing something special and that they will replace the dummy signature with a real one later.
                signatures[i] = TransactionSignature.dummy();
            }
        }

        // Now we have calculated each signature, go through and create the scripts. Reminder: the script consists:
        // 1) For pay-to-address outputs: a signature (over a hash of the simplified transaction) and the complete
        //    public key needed to sign for the connected output. The output script checks the provided pubkey hashes
        //    to the address and then checks the signature.
        // 2) For pay-to-key outputs: just a signature.
        for (int i = 0; i < inputs.size(); i++) {
            if (signatures[i] == null)
                continue;
            TransactionInput input = inputs.get(i);
            final TransactionOutput connectedOutput = input.getOutpoint().getConnectedOutput();
            checkNotNull(connectedOutput);  // Quiet static analysis: is never null here but cannot be statically proven
            Script scriptPubKey = connectedOutput.getScriptPubKey();
            if (scriptPubKey.isSentToAddress()) {
                input.setScriptSig(ScriptBuilder.createInputScript(signatures[i], signingKeys[i]));
            } else if (scriptPubKey.isSentToRawPubKey()) {
                input.setScriptSig(ScriptBuilder.createInputScript(signatures[i]));
            } else {
                // Should be unreachable - if we don't recognize the type of script we're trying to sign for, we should
                // have failed above when fetching the key to sign with.
                throw new RuntimeException("Do not understand script type: " + scriptPubKey);
            }
        }

        // Every input is now complete.
    }

    /**
     * Calculates a signature that is valid for being inserted into the input at the given position. This is simply
     * a wrapper around calling {@link Transaction#hashForSignature(int, byte[], com.google.bitcoin.core.Transaction.SigHash, boolean)}
     * followed by {@link ECKey#sign(Sha256Hash, org.spongycastle.crypto.params.KeyParameter)} and then returning
     * a new {@link TransactionSignature}.
     *
     * @param inputIndex Which input to calculate the signature for, as an index.
     * @param key The private key used to calculate the signature.
     * @param aesKey If not null, this will be used to decrypt the key.
     * @param connectedPubKeyScript Byte-exact contents of the scriptPubKey that is being satisified.
     * @param hashType Signing mode, see the enum for documentation.
     * @param anyoneCanPay Signing mode, see the SigHash enum for documentation.
     * @return A newly calculated signature object that wraps the r, s and sighash components.
     */
    public synchronized  TransactionSignature calculateSignature(int inputIndex, ECKey key, @Nullable KeyParameter aesKey,
                                                                 byte[] connectedPubKeyScript,
                                                                 SigHash hashType, boolean anyoneCanPay) {
        Sha256Hash hash = hashForSignature(inputIndex, connectedPubKeyScript, hashType, anyoneCanPay);
        return new TransactionSignature(key.sign(hash, aesKey), hashType, anyoneCanPay);
    }

    /**
     * Calculates a signature that is valid for being inserted into the input at the given position. This is simply
     * a wrapper around calling {@link Transaction#hashForSignature(int, byte[], com.google.bitcoin.core.Transaction.SigHash, boolean)}
     * followed by {@link ECKey#sign(Sha256Hash)} and then returning a new {@link TransactionSignature}.
     *
     * @param inputIndex Which input to calculate the signature for, as an index.
     * @param key The private key used to calculate the signature.
     * @param connectedPubKeyScript The scriptPubKey that is being satisified.
     * @param hashType Signing mode, see the enum for documentation.
     * @param anyoneCanPay Signing mode, see the SigHash enum for documentation.
     * @return A newly calculated signature object that wraps the r, s and sighash components.
     */
    public synchronized  TransactionSignature calculateSignature(int inputIndex, ECKey key, Script connectedPubKeyScript,
                                                                 SigHash hashType, boolean anyoneCanPay) {
        Sha256Hash hash = hashForSignature(inputIndex, connectedPubKeyScript.getProgram(), hashType, anyoneCanPay);
        return new TransactionSignature(key.sign(hash), hashType, anyoneCanPay);
    }

    /**
     * <p>Calculates a signature hash, that is, a hash of a simplified form of the transaction. How exactly the transaction
     * is simplified is specified by the type and anyoneCanPay parameters.</p>
     *
     * <p>You don't normally ever need to call this yourself. It will become more useful in future as the contracts
     * features of Bitcoin are developed.</p>
     *
     * @param inputIndex input the signature is being calculated for. Tx signatures are always relative to an input.
     * @param connectedScript the bytes that should be in the given input during signing.
     * @param type Should be SigHash.ALL
     * @param anyoneCanPay should be false.
     */
    public synchronized Sha256Hash hashForSignature(int inputIndex, byte[] connectedScript,
                                                    SigHash type, boolean anyoneCanPay) {
        byte sigHashType = (byte) TransactionSignature.calcSigHashValue(type, anyoneCanPay);
        return hashForSignature(inputIndex, connectedScript, sigHashType);
    }

    /**
     * <p>Calculates a signature hash, that is, a hash of a simplified form of the transaction. How exactly the transaction
     * is simplified is specified by the type and anyoneCanPay parameters.</p>
     *
     * <p>You don't normally ever need to call this yourself. It will become more useful in future as the contracts
     * features of Bitcoin are developed.</p>
     *
     * @param inputIndex input the signature is being calculated for. Tx signatures are always relative to an input.
     * @param connectedScript the script that should be in the given input during signing.
     * @param type Should be SigHash.ALL
     * @param anyoneCanPay should be false.
     */
    public synchronized Sha256Hash hashForSignature(int inputIndex, Script connectedScript,
                                                    SigHash type, boolean anyoneCanPay) {
        int sigHash = TransactionSignature.calcSigHashValue(type, anyoneCanPay);
        return hashForSignature(inputIndex, connectedScript.getProgram(), (byte) sigHash);
    }

    /**
     * This is required for signatures which use a sigHashType which cannot be represented using SigHash and anyoneCanPay
     * See transaction c99c49da4c38af669dea436d3e73780dfdb6c1ecf9958baa52960e8baee30e73, which has sigHashType 0
     */
    public synchronized Sha256Hash hashForSignature(int inputIndex, byte[] connectedScript, byte sigHashType) {
        // The SIGHASH flags are used in the design of contracts, please see this page for a further understanding of
        // the purposes of the code in this method:
        //
        //   https://en.bitcoin.it/wiki/Contracts

        try {
            // Store all the input scripts and clear them in preparation for signing. If we're signing a fresh
            // transaction that step isn't very helpful, but it doesn't add much cost relative to the actual
            // EC math so we'll do it anyway.
            //
            // Also store the input sequence numbers in case we are clearing them with SigHash.NONE/SINGLE
            byte[][] inputScripts = new byte[inputs.size()][];
            long[] inputSequenceNumbers = new long[inputs.size()];
            for (int i = 0; i < inputs.size(); i++) {
                inputScripts[i] = inputs.get(i).getScriptBytes();
                inputSequenceNumbers[i] = inputs.get(i).getSequenceNumber();
                inputs.get(i).setScriptBytes(TransactionInput.EMPTY_ARRAY);
            }

            // This step has no purpose beyond being synchronized with the reference clients bugs. OP_CODESEPARATOR
            // is a legacy holdover from a previous, broken design of executing scripts that shipped in Bitcoin 0.1.
            // It was seriously flawed and would have let anyone take anyone elses money. Later versions switched to
            // the design we use today where scripts are executed independently but share a stack. This left the
            // OP_CODESEPARATOR instruction having no purpose as it was only meant to be used internally, not actually
            // ever put into scripts. Deleting OP_CODESEPARATOR is a step that should never be required but if we don't
            // do it, we could split off the main chain.
            connectedScript = Script.removeAllInstancesOfOp(connectedScript, ScriptOpCodes.OP_CODESEPARATOR);

            // Set the input to the script of its output. Satoshi does this but the step has no obvious purpose as
            // the signature covers the hash of the prevout transaction which obviously includes the output script
            // already. Perhaps it felt safer to him in some way, or is another leftover from how the code was written.
            TransactionInput input = inputs.get(inputIndex);
            input.setScriptBytes(connectedScript);

            ArrayList<TransactionOutput> outputs = this.outputs;
            if ((sigHashType & 0x1f) == (SigHash.NONE.ordinal() + 1)) {
                // SIGHASH_NONE means no outputs are signed at all - the signature is effectively for a "blank cheque".
                this.outputs = new ArrayList<TransactionOutput>(0);
                // The signature isn't broken by new versions of the transaction issued by other parties.
                for (int i = 0; i < inputs.size(); i++)
                    if (i != inputIndex)
                        inputs.get(i).setSequenceNumber(0);
            } else if ((sigHashType & 0x1f) == (SigHash.SINGLE.ordinal() + 1)) {
                // SIGHASH_SINGLE means only sign the output at the same index as the input (ie, my output).
                if (inputIndex >= this.outputs.size()) {
                    // The input index is beyond the number of outputs, it's a buggy signature made by a broken
                    // Bitcoin implementation. The reference client also contains a bug in handling this case:
                    // any transaction output that is signed in this case will result in both the signed output
                    // and any future outputs to this public key being steal-able by anyone who has
                    // the resulting signature and the public key (both of which are part of the signed tx input).
                    // Put the transaction back to how we found it.
                    //
                    // TODO: Only allow this to happen if we are checking a signature, not signing a transactions
                    for (int i = 0; i < inputs.size(); i++) {
                        inputs.get(i).setScriptBytes(inputScripts[i]);
                        inputs.get(i).setSequenceNumber(inputSequenceNumbers[i]);
                    }
                    this.outputs = outputs;
                    // Satoshis bug is that SignatureHash was supposed to return a hash and on this codepath it
                    // actually returns the constant "1" to indicate an error, which is never checked for. Oops.
                    return new Sha256Hash("0100000000000000000000000000000000000000000000000000000000000000");
                }
                // In SIGHASH_SINGLE the outputs after the matching input index are deleted, and the outputs before
                // that position are "nulled out". Unintuitively, the value in a "null" transaction is set to -1.
                this.outputs = new ArrayList<TransactionOutput>(this.outputs.subList(0, inputIndex + 1));
                for (int i = 0; i < inputIndex; i++)
                    this.outputs.set(i, new TransactionOutput(params, this, NEGATIVE_ONE, new byte[] {}));
                // The signature isn't broken by new versions of the transaction issued by other parties.
                for (int i = 0; i < inputs.size(); i++)
                    if (i != inputIndex)
                        inputs.get(i).setSequenceNumber(0);
            }

            ArrayList<TransactionInput> inputs = this.inputs;
            if ((sigHashType & SIGHASH_ANYONECANPAY_VALUE) == SIGHASH_ANYONECANPAY_VALUE) {
                // SIGHASH_ANYONECANPAY means the signature in the input is not broken by changes/additions/removals
                // of other inputs. For example, this is useful for building assurance contracts.
                this.inputs = new ArrayList<TransactionInput>();
                this.inputs.add(input);
            }

            ByteArrayOutputStream bos = new UnsafeByteArrayOutputStream(length == UNKNOWN_LENGTH ? 256 : length + 4);
            bitcoinSerialize(bos);
            // We also have to write a hash type (sigHashType is actually an unsigned char)
            uint32ToByteStreamLE(0x000000ff & sigHashType, bos);
            // Note that this is NOT reversed to ensure it will be signed correctly. If it were to be printed out
            // however then we would expect that it is IS reversed.
            Sha256Hash hash = new Sha256Hash(doubleDigest(bos.toByteArray()));
            bos.close();

            // Put the transaction back to how we found it.
            this.inputs = inputs;
            for (int i = 0; i < inputs.size(); i++) {
                inputs.get(i).setScriptBytes(inputScripts[i]);
                inputs.get(i).setSequenceNumber(inputSequenceNumbers[i]);
            }
            this.outputs = outputs;
            return hash;
        } catch (IOException e) {
            throw new RuntimeException(e);  // Cannot happen.
        }
    }

    @Override
    protected void bitcoinSerializeToStream(OutputStream stream) throws IOException {
        uint32ToByteStreamLE(version, stream);
        stream.write(new VarInt(inputs.size()).encode());
        for (TransactionInput in : inputs)
            in.bitcoinSerialize(stream);
        stream.write(new VarInt(outputs.size()).encode());
        for (TransactionOutput out : outputs)
            out.bitcoinSerialize(stream);
        uint32ToByteStreamLE(lockTime, stream);
    }


    /**
     * Transactions can have an associated lock time, specified either as a block height or in seconds since the
     * UNIX epoch. A transaction is not allowed to be confirmed by miners until the lock time is reached, and
     * since Bitcoin 0.8+ a transaction that did not end its lock period (non final) is considered to be non
     * standard and won't be relayed or included in the memory pool either.
     */
    public long getLockTime() {
        maybeParse();
        return lockTime;
    }

    /**
     * Transactions can have an associated lock time, specified either as a block height or in seconds since the
     * UNIX epoch. A transaction is not allowed to be confirmed by miners until the lock time is reached, and
     * since Bitcoin 0.8+ a transaction that did not end its lock period (non final) is considered to be non
     * standard and won't be relayed or included in the memory pool either.
     */
    public void setLockTime(long lockTime) {
        unCache();
        // TODO: Consider checking that at least one input has a non-final sequence number.
        this.lockTime = lockTime;
    }

    /**
     * @return the version
     */
    public long getVersion() {
        maybeParse();
        return version;
    }

    /** Returns an unmodifiable view of all inputs. */
    public List<TransactionInput> getInputs() {
        maybeParse();
        return Collections.unmodifiableList(inputs);
    }

    /** Returns an unmodifiable view of all outputs. */
    public List<TransactionOutput> getOutputs() {
        maybeParse();
        return Collections.unmodifiableList(outputs);
    }

    /** @return the given transaction: same as getInputs().get(index). */
    public TransactionInput getInput(int index) {
        maybeParse();
        return inputs.get(index);
    }

    public TransactionOutput getOutput(int index) {
        maybeParse();
        return outputs.get(index);
    }

    public synchronized TransactionConfidence getConfidence() {
        if (confidence == null) {
            confidence = new TransactionConfidence(this);
        }
        return confidence;
    }

    /** Check if the transaction has a known confidence */
    public synchronized boolean hasConfidence() {
        return confidence != null && confidence.getConfidenceType() != TransactionConfidence.ConfidenceType.UNKNOWN;
    }

    @Override
    public boolean equals(Object other) {
        if (!(other instanceof Transaction)) return false;
        Transaction t = (Transaction) other;

        return t.getHash().equals(getHash());
    }

    @Override
    public int hashCode() {
        return getHash().hashCode();
    }

    /**
     * Ensure object is fully parsed before invoking java serialization.  The backing byte array
     * is transient so if the object has parseLazy = true and hasn't invoked checkParse yet
     * then data will be lost during serialization.
     */
    private void writeObject(ObjectOutputStream out) throws IOException {
        maybeParse();
        out.defaultWriteObject();
    }

    /**
     * returns whether this transaction was sent by this wallet
     * 
     * @param wallet
     * @return
     */
    public boolean sent(Wallet wallet) {
        for (TransactionInput in : inputs) {
            if (isTransactionInputMine(in, wallet)) {
                return true;
            }
        }
        return false;
    }
    
    /** Determine whether the transaction input is in the wallet */
    public boolean isTransactionInputMine(TransactionInput transactionInput, Wallet wallet) {
        try {
            byte[] pubkey = transactionInput.getScriptSig().getPubKey();
            return wallet.isPubKeyMine(pubkey);
        } catch (ScriptException e) {
            return false;
        }
    }

    /**
     * returns whether this transaction uses one of the wallet's keys
     * 
     * @param wallet
     * @return
     */
    public boolean isMine(Wallet wallet) {
        for (TransactionOutput output : this.outputs) {
            // This is not thread safe as a key could be removed between the
            // call to isMine and receive.
            if (output.isMine(wallet)) {
                return true;
            }
        }

        for (TransactionInput input : this.inputs) {
            // This is not thread safe as a key could be removed between the
            // call to isPubKeyMine and receive.
            if (isTransactionInputMine(input, wallet)) {
                return true;
            }
        }
        return false;
    }

    /*
     * Gets the count of regular SigOps in this transactions
     */
    public int getSigOpCount() throws ScriptException {
        maybeParse();
        int sigOps = 0;
        for (TransactionInput input : inputs)
            sigOps += Script.getSigOpCount(input.getScriptBytes());
        for (TransactionOutput output : outputs)
            sigOps += Script.getSigOpCount(output.getScriptBytes());
        return sigOps;
    }

    /**
     * Checks the transaction contents for sanity, in ways that can be done in a standalone manner.
     * Does <b>not</b> perform all checks on a transaction such as whether the inputs are already spent.
     *
     * @throws VerificationException
     */
    public void verify() throws VerificationException {
        maybeParse();
        if (inputs.size() == 0 || outputs.size() == 0)
            throw new VerificationException("Transaction had no inputs or no outputs.");
        if (this.getMessageSize() > Block.MAX_BLOCK_SIZE)
            throw new VerificationException("Transaction larger than MAX_BLOCK_SIZE");

        BigInteger valueOut = BigInteger.ZERO;
        for (TransactionOutput output : outputs) {
            if (output.getValue().compareTo(BigInteger.ZERO) < 0)
                throw new VerificationException("Transaction output negative");
            valueOut = valueOut.add(output.getValue());
        }
        if (valueOut.compareTo(params.MAX_MONEY) > 0)
            throw new VerificationException("Total transaction output value greater than possible");

        if (isCoinBase()) {
            if (inputs.get(0).getScriptBytes().length < 2 || inputs.get(0).getScriptBytes().length > 100)
                throw new VerificationException("Coinbase script size out of range");
        } else {
            for (TransactionInput input : inputs)
                if (input.isCoinBase())
                    throw new VerificationException("Coinbase input as input in non-coinbase transaction");
        }
    }

    /**
     * <p>A transaction is time locked if at least one of its inputs is non-final and it has a lock time</p>
     *
     * <p>To check if this transaction is final at a given height and time, see {@link Transaction#isFinal(int, long)}
     * </p>
     */
    public boolean isTimeLocked() {
        if (getLockTime() == 0)
            return false;
        for (TransactionInput input : getInputs())
            if (input.hasSequence())
                return true;
        return false;
    }

    /**
     * <p>Returns true if this transaction is considered finalized and can be placed in a block. Non-finalized
     * transactions won't be included by miners and can be replaced with newer versions using sequence numbers.
     * This is useful in certain types of <a href="http://en.bitcoin.it/wiki/Contracts">contracts</a>, such as
     * micropayment channels.</p>
     *
     * <p>Note that currently the replacement feature is disabled in the Satoshi client and will need to be
     * re-activated before this functionality is useful.</p>
     */
    public boolean isFinal(int height, long blockTimeSeconds) {
        long time = getLockTime();
        if (time < (time < LOCKTIME_THRESHOLD ? height : blockTimeSeconds))
            return true;
        if (!isTimeLocked())
            return true;
        return false;
    }

    /**
     * Parses the string either as a whole number of blocks, or if it contains slashes as a YYYY/MM/DD format date
     * and returns the lock time in wire format.
     */
    public static long parseLockTimeStr(String lockTimeStr) throws ParseException {
        if (lockTimeStr.indexOf("/") != -1) {
            SimpleDateFormat format = new SimpleDateFormat("yyyy/MM/dd");
            Date date = format.parse(lockTimeStr);
            return date.getTime() / 1000;
        }
        return Long.parseLong(lockTimeStr);
    }

    /**
     * Returns either the lock time as a date, if it was specified in seconds, or an estimate based on the time in
     * the current head block if it was specified as a block time.
     */
    public Date estimateLockTime(AbstractBlockChain chain) {
        if (lockTime < LOCKTIME_THRESHOLD)
            return chain.estimateBlockTime((int)getLockTime());
        else
            return new Date(getLockTime()*1000);
    }

    /**
<<<<<<< HEAD
     * Make the TransactionOutputs spendable This is used in an intrawallet
     * transfer as what is spent from the senders's perspetive is avaiable to
     * spend from the recipients.
     */
    public void markOutputsAsSpendable() {
        if (outputs != null) {
            for (TransactionOutput output : outputs) {
                if (output != null) {
                    output.markAsUnspent();
                }
            }
        }
    }
    
    /**
     * Calculate the fee for a spend
     * @param wallet Must be a spend as for a receive we do not have the connected output
     * @return BigInteger containing fee
     */
    public BigInteger calculateFee(Wallet wallet) {
        BigInteger totalOut = BigInteger.ZERO;    
        BigInteger totalIn = BigInteger.ZERO;
        for (TransactionInput input : getInputs()) {
            // This input is taking value from an transaction in our wallet. To
            // discover the value,
            // we must find the connected transaction.
            TransactionOutput connected = input.getConnectedOutput(wallet.unspent);
            if (connected == null)
                connected = input.getConnectedOutput(wallet.spent);
            if (connected == null)
                connected = input.getConnectedOutput(wallet.pending);
            if (connected == null)
                continue;
            totalIn = totalIn.add(connected.getValue());
        }
        List<TransactionOutput> outputs = getOutputs();
        for (TransactionOutput output : outputs) {
            totalOut = totalOut.add(output.getValue());
        }
        
        return totalIn.subtract(totalOut);
    }
    
    /**
     * Calculates the sum of the inputs that are spending coins with keys in the
     * wallet. This requires the transactions sending coins to those keys to be
     * in the wallet. This method will not attempt to download the blocks
     * containing the input transactions if the key is in the wallet but the
     * transactions are not.
     * 
     * This variant includes the change
     * 
     * @return sum in nanocoins.
     */
    public BigInteger getValueSentFromMeIncludingChange(Wallet wallet) throws ScriptException {
        maybeParse();
        // This is tested in WalletTest.
        BigInteger v = BigInteger.ZERO;
        for (TransactionInput input : inputs) {
            // This input is taking value from an transaction in our wallet. To
            // discover the value,
            // we must find the connected transaction.
            TransactionOutput connected = input.getConnectedOutput(wallet.unspent);
            if (connected == null)
                connected = input.getConnectedOutput(wallet.spent);
            if (connected == null)
                connected = input.getConnectedOutput(wallet.pending);
            if (connected == null)
                continue;
            v = v.add(connected.getValue());
        }
        return v;
    }

    /**
=======
>>>>>>> 95abd140
     * Returns the purpose for which this transaction was created. See the javadoc for {@link Purpose} for more
     * information on the point of this field and what it can be.
     */
    public Purpose getPurpose() {
        return purpose;
    }

    /**
     * Marks the transaction as being created for the given purpose. See the javadoc for {@link Purpose} for more
     * information on the point of this field and what it can be.
     */
    public void setPurpose(Purpose purpose) {
        this.purpose = purpose;
    }
}<|MERGE_RESOLUTION|>--- conflicted
+++ resolved
@@ -22,10 +22,7 @@
 import com.google.bitcoin.script.Script;
 import com.google.bitcoin.script.ScriptBuilder;
 import com.google.bitcoin.script.ScriptOpCodes;
-<<<<<<< HEAD
 import com.google.common.base.Preconditions;
-=======
->>>>>>> 95abd140
 import com.google.common.collect.ImmutableMap;
 import org.slf4j.Logger;
 import org.slf4j.LoggerFactory;
@@ -105,11 +102,7 @@
     //
     // If this transaction is not stored in the wallet, appearsInHashes is null.
     private Map<Sha256Hash, Integer> appearsInHashes;
-<<<<<<< HEAD
-    
-=======
-
->>>>>>> 95abd140
+
     // Transactions can be encoded in a way that will use more bytes than is optimal
     // (due to VarInts having multiple encodings)
     // MAX_BLOCK_SIZE must be compared to the optimal encoding, not the actual encoding, so when parsing, we keep track
@@ -1310,9 +1303,8 @@
     }
 
     /**
-<<<<<<< HEAD
      * Make the TransactionOutputs spendable This is used in an intrawallet
-     * transfer as what is spent from the senders's perspetive is avaiable to
+     * transfer as what is spent from the senders's perspetive is available to
      * spend from the recipients.
      */
     public void markOutputsAsSpendable() {
@@ -1386,8 +1378,6 @@
     }
 
     /**
-=======
->>>>>>> 95abd140
      * Returns the purpose for which this transaction was created. See the javadoc for {@link Purpose} for more
      * information on the point of this field and what it can be.
      */
