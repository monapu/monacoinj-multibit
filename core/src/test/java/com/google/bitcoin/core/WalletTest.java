--- conflicted
+++ resolved
@@ -16,7 +16,6 @@
 
 package com.google.bitcoin.core;
 
-<<<<<<< HEAD
 import static com.google.bitcoin.core.TestUtils.createFakeBlock;
 import static com.google.bitcoin.core.TestUtils.createFakeTx;
 import static com.google.bitcoin.core.TestUtils.createFakeTxWithChangeAddress;
@@ -39,7 +38,6 @@
 import java.util.List;
 import java.util.Random;
 
-=======
 import com.google.bitcoin.core.Transaction.SigHash;
 import com.google.bitcoin.core.Wallet.SendRequest;
 import com.google.bitcoin.core.WalletTransaction.Pool;
@@ -51,7 +49,6 @@
 import com.google.common.collect.Lists;
 import com.google.common.util.concurrent.ListenableFuture;
 import com.google.protobuf.ByteString;
->>>>>>> 4a480829
 import org.bitcoinj.wallet.Protos;
 import org.bitcoinj.wallet.Protos.ScryptParameters;
 import org.bitcoinj.wallet.Protos.Wallet.EncryptionType;
@@ -61,7 +58,6 @@
 import org.slf4j.LoggerFactory;
 import org.spongycastle.crypto.params.KeyParameter;
 
-<<<<<<< HEAD
 import com.google.bitcoin.core.TestUtils.BlockPair;
 import com.google.bitcoin.core.Transaction.SigHash;
 import com.google.bitcoin.core.Wallet.SendRequest;
@@ -72,7 +68,7 @@
 import com.google.common.collect.Lists;
 import com.google.common.util.concurrent.ListenableFuture;
 import com.google.protobuf.ByteString;
-=======
+
 import java.io.File;
 import java.math.BigInteger;
 import java.net.InetAddress;
@@ -87,7 +83,6 @@
 import static com.google.bitcoin.core.Utils.bitcoinValueToFriendlyString;
 import static com.google.bitcoin.core.Utils.toNanoCoins;
 import static org.junit.Assert.*;
->>>>>>> 4a480829
 
 public class WalletTest extends TestWithWallet {
     private static final Logger log = LoggerFactory.getLogger(WalletTest.class);
@@ -930,7 +925,6 @@
         log.info(t2.toString(chain));
     }
 
-<<<<<<< HEAD
 //    @Test
 //    public void autosaveImmediate() throws Exception {
 //        // Test that the wallet will save itself automatically when it changes.
@@ -1020,94 +1014,7 @@
 //        assertNotNull(results[0]);
 //        assertEquals(f, results[1]);
 //    }
-=======
-    @Test
-    public void autosaveImmediate() throws Exception {
-        // Test that the wallet will save itself automatically when it changes.
-        File f = File.createTempFile("bitcoinj-unit-test", null);
-        Sha256Hash hash1 = Sha256Hash.hashFileContents(f);
-        // Start with zero delay and ensure the wallet file changes after adding a key.
-        wallet.autosaveToFile(f, 0, TimeUnit.SECONDS, null);
-        ECKey key = new ECKey();
-        wallet.addKey(key);
-        Sha256Hash hash2 = Sha256Hash.hashFileContents(f);
-        assertFalse("Wallet not saved after addKey", hash1.equals(hash2));  // File has changed.
-
-        Transaction t1 = createFakeTx(params, toNanoCoins(5, 0), key);
-        if (wallet.isPendingTransactionRelevant(t1))
-            wallet.receivePending(t1, null);
-        Sha256Hash hash3 = Sha256Hash.hashFileContents(f);
-        assertFalse("Wallet not saved after receivePending", hash2.equals(hash3));  // File has changed again.
-
-        Block b1 = createFakeBlock(blockStore, t1).block;
-        chain.add(b1);
-        Sha256Hash hash4 = Sha256Hash.hashFileContents(f);
-        assertFalse("Wallet not saved after chain add.1", hash3.equals(hash4));  // File has changed again.
-
-        // Check that receiving some block without any relevant transactions still triggers a save.
-        Block b2 = b1.createNextBlock(new ECKey().toAddress(params));
-        chain.add(b2);
-        assertFalse("Wallet not saved after chain add.2", hash4.equals(Sha256Hash.hashFileContents(f)));  // File has changed again.
-    }
-
-    @Test
-    public void autosaveDelayed() throws Exception {
-        // Test that the wallet will save itself automatically when it changes, but not immediately and near-by
-        // updates are coalesced together. This test is a bit racy, it assumes we can complete the unit test within
-        // an auto-save cycle of 1 second.
-        final File[] results = new File[2];
-        final CountDownLatch latch = new CountDownLatch(3);
-        File f = File.createTempFile("bitcoinj-unit-test", null);
-        Sha256Hash hash1 = Sha256Hash.hashFileContents(f);
-        wallet.autosaveToFile(f, 1, TimeUnit.SECONDS,
-                new WalletFiles.Listener() {
-                    public void onBeforeAutoSave(File tempFile) {
-                        results[0] = tempFile;
-                    }
-
-                    public void onAfterAutoSave(File newlySavedFile) {
-                        results[1] = newlySavedFile;
-                        latch.countDown();
-                    }
-                }
-        );
-        ECKey key = new ECKey();
-        wallet.addKey(key);
-        Sha256Hash hash2 = Sha256Hash.hashFileContents(f);
-        assertFalse(hash1.equals(hash2));  // File has changed immediately despite the delay, as keys are important.
-        assertNotNull(results[0]);
-        assertEquals(f, results[1]);
-        results[0] = results[1] = null;
-
-        Block b0 = createFakeBlock(blockStore).block;
-        chain.add(b0);
-        Sha256Hash hash3 = Sha256Hash.hashFileContents(f);
-        assertEquals(hash2, hash3);  // File has NOT changed yet. Just new blocks with no txns - delayed.
-        assertNull(results[0]);
-        assertNull(results[1]);
-
-        Transaction t1 = createFakeTx(params, toNanoCoins(5, 0), key);
-        Block b1 = createFakeBlock(blockStore, t1).block;
-        chain.add(b1);
-        Sha256Hash hash4 = Sha256Hash.hashFileContents(f);
-        assertFalse(hash3.equals(hash4));  // File HAS changed.
-        results[0] = results[1] = null;
-
-        // A block that contains some random tx we don't care about.
-        Block b2 = b1.createNextBlock(new ECKey().toAddress(params));
-        chain.add(b2);
-        assertEquals(hash4, Sha256Hash.hashFileContents(f));  // File has NOT changed.
-        assertNull(results[0]);
-        assertNull(results[1]);
-
-        // Wait for an auto-save to occur.
-        latch.await();
-        assertFalse(hash4.equals(Sha256Hash.hashFileContents(f)));  // File has now changed.
-        assertNotNull(results[0]);
-        assertEquals(f, results[1]);
-    }
->>>>>>> 4a480829
-    
+
     @Test
     public void spendOutputFromPendingTransaction() throws Exception {
         // We'll set up a wallet that receives a coin, then sends a coin of lesser value and keeps the change.
